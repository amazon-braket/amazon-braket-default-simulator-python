--- conflicted
+++ resolved
@@ -17,11 +17,7 @@
     # not pep8, black adds whitespace before ':'
     E203,
     # not pep8, black adds line break before binary operator
-<<<<<<< HEAD
-    W503,  
-=======
     W503,
->>>>>>> 8664f4f5
 max_line_length = 100
 max-complexity = 10
 exclude =
