# This workflow will install Python dependencies, run tests and lint with a variety of Python versions
# For more information see: https://help.github.com/actions/language-and-framework-guides/using-python-with-github-actions

name: Python package

on:
  push:
    branches: [ main ]
  pull_request:
    branches: [ main, feature/** ]

jobs:
  build:
    runs-on: ${{ matrix.os }}
    strategy:
      matrix:
        os: [ubuntu-latest, macos-latest, windows-latest]
        python-version: ["3.9", "3.10", "3.11"]

    steps:
    - uses: actions/checkout@v4
    - name: Set up Python ${{ matrix.python-version }}
      uses: actions/setup-python@v5
      with:
        python-version: ${{ matrix.python-version }}
    - name: Install dependencies
      run: |
        pip install tox
    - name: Run unit tests
      run: |
        tox -e unit-tests
    - name: Upload coverage report to Codecov
<<<<<<< HEAD
      uses: codecov/codecov-action@v4
=======
      uses: codecov/codecov-action@v3
      with:
        token: ${{ secrets.CODECOV_TOKEN }}
>>>>>>> 51da7d5d
      if: ${{ strategy.job-index }} == 0<|MERGE_RESOLUTION|>--- conflicted
+++ resolved
@@ -30,11 +30,7 @@
       run: |
         tox -e unit-tests
     - name: Upload coverage report to Codecov
-<<<<<<< HEAD
       uses: codecov/codecov-action@v4
-=======
-      uses: codecov/codecov-action@v3
       with:
         token: ${{ secrets.CODECOV_TOKEN }}
->>>>>>> 51da7d5d
       if: ${{ strategy.job-index }} == 0