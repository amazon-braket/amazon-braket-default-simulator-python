# Copyright Amazon.com Inc. or its affiliates. All Rights Reserved.
#
# Licensed under the Apache License, Version 2.0 (the "License"). You
# may not use this file except in compliance with the License. A copy of
# the License is located at
#
#     http://aws.amazon.com/apache2.0/
#
# or in the "license" file accompanying this file. This file is
# distributed on an "AS IS" BASIS, WITHOUT WARRANTIES OR CONDITIONS OF
# ANY KIND, either express or implied. See the License for the specific
# language governing permissions and limitations under the License.


from setuptools import find_namespace_packages, setup

with open("README.md", "r") as fh:
    long_description = fh.read()

with open("src/braket/default_simulator/_version.py") as f:
    version = f.readlines()[-1].split()[-1].strip("\"'")


setup(
    name="amazon-braket-default-simulator",
    version=version,
    license="Apache License 2.0",
    python_requires=">= 3.7",
    packages=find_namespace_packages(where="src", exclude=("test",)),
    package_dir={"": "src"},
<<<<<<< HEAD
    install_requires=[
        "numpy",
        "opt_einsum",
        (
            "amazon-braket-schemas @ "
            "git+https://github.com/aws/amazon-braket-schemas-python@quera"
        ),
        "pydantic==1.9.0",
        "scipy",
=======
    package_data={"": ["*.g4", "*.inc"]},
    include_package_data=True,
    install_requires=[
        "numpy",
        "opt_einsum",
        "scipy",
        # pinned for compatibility with strawberry fields
        "antlr4-python3-runtime==4.9.2",
        "amazon-braket-schemas>=1.10.1",
>>>>>>> c542653d
    ],
    entry_points={
        "braket.simulators": [
            "default = braket.default_simulator.state_vector_simulator:StateVectorSimulator",
            "braket_sv = braket.default_simulator.state_vector_simulator:StateVectorSimulator",
            "braket_dm = braket.default_simulator.density_matrix_simulator:DensityMatrixSimulator",
            (
                "braket_oq3_sv = "
                "braket.default_simulator.openqasm_state_vector_simulator:"
                "OpenQASMStateVectorSimulator"
            ),
            (
                "braket_oq3_dm = "
                "braket.default_simulator.openqasm_density_matrix_simulator:"
                "OpenQASMDensityMatrixSimulator"
            ),
        ]
    },
    extras_require={
        "test": [
            "black",
            "coverage",
            "flake8",
            "isort",
            "pre-commit",
            "pylint",
            "pytest==7.1.2",
            "pytest-benchmark",
            "pytest-cov",
            "pytest-rerunfailures",
            "pytest-xdist",
            "sphinx",
            "sphinx-rtd-theme",
            "sphinxcontrib-apidoc",
            "tox",
        ]
    },
    url="https://github.com/aws/amazon-braket-default-simulator-python",
    author="Amazon Web Services",
    description=(
        "An open source quantum circuit simulator to be run locally with the Amazon Braket SDK"
    ),
    long_description=long_description,
    long_description_content_type="text/markdown",
    keywords="Amazon AWS Quantum",
    classifiers=[
        "Development Status :: 5 - Production/Stable",
        "Intended Audience :: Developers",
        "Natural Language :: English",
        "License :: OSI Approved :: Apache Software License",
        "Programming Language :: Python",
        "Programming Language :: Python :: 3.7",
        "Programming Language :: Python :: 3.8",
        "Programming Language :: Python :: 3.9",
    ],
)<|MERGE_RESOLUTION|>--- conflicted
+++ resolved
@@ -28,7 +28,8 @@
     python_requires=">= 3.7",
     packages=find_namespace_packages(where="src", exclude=("test",)),
     package_dir={"": "src"},
-<<<<<<< HEAD
+    package_data={"": ["*.g4", "*.inc"]},
+    include_package_data=True,
     install_requires=[
         "numpy",
         "opt_einsum",
@@ -38,17 +39,8 @@
         ),
         "pydantic==1.9.0",
         "scipy",
-=======
-    package_data={"": ["*.g4", "*.inc"]},
-    include_package_data=True,
-    install_requires=[
-        "numpy",
-        "opt_einsum",
-        "scipy",
         # pinned for compatibility with strawberry fields
         "antlr4-python3-runtime==4.9.2",
-        "amazon-braket-schemas>=1.10.1",
->>>>>>> c542653d
     ],
     entry_points={
         "braket.simulators": [
