# Copyright Amazon.com Inc. or its affiliates. All Rights Reserved.
#
# Licensed under the Apache License, Version 2.0 (the "License"). You
# may not use this file except in compliance with the License. A copy of
# the License is located at
#
#     http://aws.amazon.com/apache2.0/
#
# or in the "license" file accompanying this file. This file is
# distributed on an "AS IS" BASIS, WITHOUT WARRANTIES OR CONDITIONS OF
# ANY KIND, either express or implied. See the License for the specific
# language governing permissions and limitations under the License.


from setuptools import find_namespace_packages, setup

with open("README.md", "r") as fh:
    long_description = fh.read()

with open("src/braket/default_simulator/_version.py") as f:
    version = f.readlines()[-1].split()[-1].strip("\"'")


setup(
    name="amazon-braket-default-simulator",
    version=version,
    license="Apache License 2.0",
    python_requires=">= 3.9",
    packages=find_namespace_packages(where="src", exclude=("test",)),
    package_dir={"": "src"},
    package_data={"": ["*.g4", "*.inc"]},
    include_package_data=True,
    install_requires=[
        "numpy",
        "opt_einsum",
        "pydantic>2",
        "scipy",
        "sympy",
<<<<<<< HEAD
        "antlr4-python3-runtime==4.13.2",
        "amazon-braket-schemas>=1.21.2",
=======
        # pinned for compatibility with strawberry fields
        "antlr4-python3-runtime==4.9.2",
        "amazon-braket-schemas>=1.25.0",
>>>>>>> 08e0d4fa
    ],
    entry_points={
        "braket.simulators": [
            "default = braket.default_simulator.state_vector_simulator:StateVectorSimulator",
            "braket_sv = braket.default_simulator.state_vector_simulator:StateVectorSimulator",
            "braket_dm = braket.default_simulator.density_matrix_simulator:DensityMatrixSimulator",
            (
                "braket_ahs = "
                "braket.analog_hamiltonian_simulator.rydberg.rydberg_simulator:"
                "RydbergAtomSimulator",
            ),
        ]
    },
    extras_require={
        "test": [
            "pre-commit",
            "pylint",
            "pytest==7.2.0",
            "pytest-benchmark",
            "pytest-cov",
            "pytest-rerunfailures",
            "pytest-xdist",
            "ruff",
            "sphinx",
            "sphinx-rtd-theme",
            "sphinxcontrib-apidoc",
            "tox",
        ]
    },
    url="https://github.com/amazon-braket/amazon-braket-default-simulator-python",
    author="Amazon Web Services",
    description=(
        "An open source quantum circuit simulator to be run locally with the Amazon Braket SDK"
    ),
    long_description=long_description,
    long_description_content_type="text/markdown",
    keywords="Amazon AWS Quantum",
    classifiers=[
        "Development Status :: 5 - Production/Stable",
        "Intended Audience :: Developers",
        "Natural Language :: English",
        "License :: OSI Approved :: Apache Software License",
        "Programming Language :: Python",
        "Programming Language :: Python :: 3.9",
        "Programming Language :: Python :: 3.10",
        "Programming Language :: Python :: 3.11",
    ],
)<|MERGE_RESOLUTION|>--- conflicted
+++ resolved
@@ -36,14 +36,8 @@
         "pydantic>2",
         "scipy",
         "sympy",
-<<<<<<< HEAD
         "antlr4-python3-runtime==4.13.2",
-        "amazon-braket-schemas>=1.21.2",
-=======
-        # pinned for compatibility with strawberry fields
-        "antlr4-python3-runtime==4.9.2",
         "amazon-braket-schemas>=1.25.0",
->>>>>>> 08e0d4fa
     ],
     entry_points={
         "braket.simulators": [
