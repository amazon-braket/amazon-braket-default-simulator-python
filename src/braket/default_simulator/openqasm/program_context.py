--- conflicted
+++ resolved
@@ -671,8 +671,6 @@
         Returns:
             bool: True if the gate is a built-in gate, False otherwise.
         """
-<<<<<<< HEAD
-=======
 
     def add_parameter(
         self, name: str, type: Union[ClassicalType, Type[LiteralType], Type[Identifier]]
@@ -686,7 +684,6 @@
             type (Union[ClassicalType, Type[LiteralType], Type[Identifier]]): The type of the parameter.
         """
         raise NotImplementedError
->>>>>>> e9f8224b
 
     def add_subroutine(self, name: str, definition: SubroutineDefinition) -> None:
         """
@@ -838,7 +835,6 @@
         """
         raise NotImplementedError
 
-<<<<<<< HEAD
     def pop_instructions(self):
         instructions = self.circuit.instructions
         self.circuit.instructions = []
@@ -857,8 +853,6 @@
         for output, shot_data in self.outputs.items():
             shot_data.append(convert_to_output(self.get_value(output)))
 
-=======
->>>>>>> e9f8224b
 
 class ProgramContext(AbstractProgramContext):
     def __init__(self, circuit: Optional[Circuit] = None):
@@ -913,14 +907,6 @@
             "phase_damping": PhaseDamping,
         }
         self._circuit.add_instruction(one_prob_noise_map[noise_instruction](target, *probabilities))
-<<<<<<< HEAD
-
-    def add_kraus_instruction(self, matrices: List[np.ndarray], target: List[int]):
-        self._circuit.add_instruction(Kraus(target, matrices))
-
-    def add_result(self, result: Results) -> None:
-        self._circuit.add_result(result)
-=======
 
     def add_kraus_instruction(self, matrices: List[np.ndarray], target: List[int]):
         self._circuit.add_instruction(Kraus(target, matrices))
@@ -931,5 +917,4 @@
     def add_parameter(
         self, name: str, type: Union[ClassicalType, Type[LiteralType], Type[Identifier]]
     ):
-        raise NameError(f"Missing input variable '{name}'.")
->>>>>>> e9f8224b
+        raise NameError(f"Missing input variable '{name}'.")