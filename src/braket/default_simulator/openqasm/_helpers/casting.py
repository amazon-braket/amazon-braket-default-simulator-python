# Copyright Amazon.com Inc. or its affiliates. All Rights Reserved.
#
# Licensed under the Apache License, Version 2.0 (the "License"). You
# may not use this file except in compliance with the License. A copy of
# the License is located at
#
#     http://aws.amazon.com/apache2.0/
#
# or in the "license" file accompanying this file. This file is
# distributed on an "AS IS" BASIS, WITHOUT WARRANTIES OR CONDITIONS OF
# ANY KIND, either express or implied. See the License for the specific
# language governing permissions and limitations under the License.

import warnings
from copy import deepcopy
from functools import singledispatch
from typing import Any, Iterable, Type, Union

import numpy as np
import sympy
from sympy import Symbol

from ..parser.openqasm_ast import (
    AngleType,
    ArrayLiteral,
    ArrayType,
    BitstringLiteral,
    BitType,
    BooleanLiteral,
    BoolType,
    ClassicalType,
    DiscreteSet,
    Expression,
    FloatLiteral,
    FloatType,
    Identifier,
    IndexedIdentifier,
    IntegerLiteral,
    IntType,
    SymbolLiteral,
    UintType,
)

LiteralType = Union[BooleanLiteral, IntegerLiteral, FloatLiteral, ArrayLiteral, BitstringLiteral]


@singledispatch
def cast_to(into: Union[ClassicalType, Type[LiteralType]], variable: LiteralType) -> LiteralType:
    """Cast a variable into a given type. Order of parameters is to enable singledispatch"""
    if type(variable) == into:
        return variable
    if into == BooleanLiteral or isinstance(into, BoolType):
        return BooleanLiteral(bool(variable.value))
    if into == IntegerLiteral:
        return IntegerLiteral(int(variable.value))
    if into == FloatLiteral:
        return FloatLiteral(float(variable.value))
    raise TypeError(f"Cannot cast {type(variable).__name__} into {into.__name__}.")


@cast_to.register
def _(
    into: BitType, variable: Union[BooleanLiteral, ArrayLiteral, BitstringLiteral]
) -> ArrayLiteral:
    """
    Bit types can be sized or not, represented as Boolean literals or Array literals.
    Sized bit types can be instantiated with a Bitstring literal or Array literal.
    """
    if not into.size:
        return cast_to(BooleanLiteral, variable)
    size = into.size.value
    if isinstance(variable, BitstringLiteral):
        variable = convert_string_to_bool_array(variable)
    if (
        not all(isinstance(x, BooleanLiteral) for x in variable.values)
        or len(variable.values) != size
    ):
        raise ValueError(f"Invalid array to cast to bit register of size {size}: {variable}.")
    return ArrayLiteral(deepcopy(variable.values))


@cast_to.register
def _(into: IntType, variable: LiteralType) -> IntegerLiteral:
    """Cast to int with overflow warnings"""
    if isinstance(variable, ArrayLiteral):
        value = int("".join("01"[x.value] for x in variable.values[1:]), base=2)
        if variable.values[0].value:
            value *= -1
    else:
        value = variable.value
        if into.size is not None:
            limit = 2 ** (into.size.value - 1)
            value = int(np.sign(value) * (np.abs(int(value)) % limit))
            if value != variable.value:
                warnings.warn(
                    f"Integer overflow for value {variable.value} and size {into.size.value}."
                )
    return IntegerLiteral(value)


@cast_to.register
def _(into: UintType, variable: LiteralType) -> IntegerLiteral:
    """Cast to uint with overflow warnings. Bit registers can be cast to uint."""
    if isinstance(variable, ArrayLiteral):
        return IntegerLiteral(int("".join("01"[x.value] for x in variable.values), base=2))
    value = variable.value
    if into.size is not None:
        limit = 2**into.size.value
        value = int(value) % limit
        if value != variable.value:
            warnings.warn(
                f"Unsigned integer overflow for value {variable.value} and size {into.size.value}."
            )
    return IntegerLiteral(value)


@cast_to.register
def _(into: FloatType, variable: LiteralType) -> FloatLiteral:
    """Cast to float"""
    value = variable.value.evalf() if isinstance(variable, SymbolLiteral) else variable.value
    if into.size is None:
        value = float(value)
    else:
<<<<<<< HEAD
        if into.size.value not in (16, 32, 64, 128):
            raise ValueError("Float size must be one of {16, 32, 64, 128}.")
        value = float(np.array(variable.value, dtype=np.dtype(f"float{into.size.value}")))
=======
        if into.size.value not in (16, 32, 64):
            raise ValueError("Float size must be one of {16, 32, 64}.")
        value = float(np.array(value, dtype=np.dtype(f"float{into.size.value}")))
>>>>>>> a06a2a62
    return FloatLiteral(value)


@cast_to.register
def _(into: AngleType, variable: LiteralType) -> SymbolLiteral:
    """Cast angle to float"""
    if into.size is None:
        return SymbolLiteral(variable.value % (2 * sympy.pi))
    raise ValueError("Fixed-bit angles are not supported.")


@cast_to.register
def _(into: ArrayType, variable: Union[ArrayLiteral, DiscreteSet]) -> ArrayLiteral:
    """Cast to Array and enforce dimensions"""
    if len(variable.values) != into.dimensions[0].value:
        raise ValueError(
            f"Size mismatch between dimension of size {into.dimensions[0].value} "
            f"and values length {len(variable.values)}"
        )
    subtype = (
        ArrayType(into.base_type, into.dimensions[1:])
        if len(into.dimensions) > 1
        else into.base_type
    )
    return ArrayLiteral([cast_to(subtype, v) for v in variable.values])


def is_literal(expression: Expression) -> bool:
    return isinstance(
        expression,
        (
            BooleanLiteral,
            IntegerLiteral,
            FloatLiteral,
            BitstringLiteral,
            ArrayLiteral,
            SymbolLiteral,
        ),
    )


def convert_string_to_bool_array(bit_string: BitstringLiteral) -> ArrayLiteral:
    """Convert BitstringLiteral to Boolean ArrayLiteral"""
    return ArrayLiteral(
        [BooleanLiteral(x == "1") for x in np.binary_repr(bit_string.value, bit_string.width)]
    )


def convert_bool_array_to_string(bit_string: ArrayLiteral) -> str:
    """Convert Boolean ArrayLiteral into a binary string"""
    return "".join(("1" if x.value else "0") for x in bit_string.values)


def is_none_like(value: Any) -> bool:
    """Returns whether value is None or an Array of Nones"""
    if isinstance(value, ArrayLiteral):
        return all(is_none_like(v) for v in value.values)
    return value is None


@singledispatch
def get_identifier_name(identifier: Union[Identifier, IndexedIdentifier]) -> str:
    """Get name of an identifier"""
    return identifier.name


@get_identifier_name.register
def _(identifier: IndexedIdentifier) -> str:
    """Get name of an indexed identifier"""
    return identifier.name.name


@singledispatch
def wrap_value_into_literal(value: Any) -> LiteralType:
    """Wrap a primitive variable into an AST node"""
    raise TypeError(f"Cannot wrap {value} into literal type")


@wrap_value_into_literal.register
def _(value: int) -> IntegerLiteral:
    return IntegerLiteral(value)


@wrap_value_into_literal.register
def _(value: float) -> FloatLiteral:
    return FloatLiteral(value)


@wrap_value_into_literal.register
def _(value: bool) -> BooleanLiteral:
    return BooleanLiteral(value)


@wrap_value_into_literal.register
def _(value: Symbol) -> SymbolLiteral:
    return SymbolLiteral(value)


@wrap_value_into_literal.register
def _(value: str) -> BitstringLiteral:
    return BitstringLiteral(value=int(value, base=2), width=len(value))


@wrap_value_into_literal.register(list)
def _(value: Iterable[Any]) -> ArrayLiteral:
    return ArrayLiteral([wrap_value_into_literal(v) for v in value])


def is_supported_output_type(var_type):
    return isinstance(var_type, (IntType, FloatType, BoolType, BitType, ArrayType))


@singledispatch
def convert_to_output(value):
    raise TypeError(f"converting {value} to output")


@convert_to_output.register(IntegerLiteral)
@convert_to_output.register(FloatLiteral)
@convert_to_output.register(BooleanLiteral)
@convert_to_output.register(BitstringLiteral)
def _(value):
    return value.value


@convert_to_output.register(BitstringLiteral)
def _(value):
    return np.array(np.binary_repr(value.value, value.width))


@convert_to_output.register
def _(value: ArrayLiteral):
    if isinstance(value.values[0], BooleanLiteral):
        return convert_bool_array_to_string(value)
    return np.array([convert_to_output(x) for x in value.values])<|MERGE_RESOLUTION|>--- conflicted
+++ resolved
@@ -121,15 +121,9 @@
     if into.size is None:
         value = float(value)
     else:
-<<<<<<< HEAD
         if into.size.value not in (16, 32, 64, 128):
             raise ValueError("Float size must be one of {16, 32, 64, 128}.")
-        value = float(np.array(variable.value, dtype=np.dtype(f"float{into.size.value}")))
-=======
-        if into.size.value not in (16, 32, 64):
-            raise ValueError("Float size must be one of {16, 32, 64}.")
         value = float(np.array(value, dtype=np.dtype(f"float{into.size.value}")))
->>>>>>> a06a2a62
     return FloatLiteral(value)
 
 
