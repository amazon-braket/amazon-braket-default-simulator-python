# Copyright Amazon.com Inc. or its affiliates. All Rights Reserved.
#
# Licensed under the Apache License, Version 2.0 (the "License"). You
# may not use this file except in compliance with the License. A copy of
# the License is located at
#
#     http://aws.amazon.com/apache2.0/
#
# or in the "license" file accompanying this file. This file is
# distributed on an "AS IS" BASIS, WITHOUT WARRANTIES OR CONDITIONS OF
# ANY KIND, either express or implied. See the License for the specific
# language governing permissions and limitations under the License.

import numpy as np

from braket.default_simulator.linalg_utils import (
    QuantumGateDispatcher,
    multiply_matrix,
    partial_trace,
)
from braket.default_simulator.operation import GateOperation, KrausOperation, Observable
from braket.default_simulator.simulation import Simulation


class DensityMatrixSimulation(Simulation):
    """
    This class tracks the evolution of the density matrix of a quantum system with
    `qubit_count` qubits. The state of system evolves by applications of `GateOperation`s
    and `KrausOperation`s using the `evolve()` method.
    """

    def __init__(self, qubit_count: int, shots: int):
        """
        Args:
            qubit_count (int): The number of qubits being simulated.
            shots (int): The number of samples to take from the simulation.
                If set to 0, only results that do not require sampling, such as density matrix
                or expectation, are generated.
        """
        super().__init__(qubit_count=qubit_count, shots=shots)
        initial_state = np.zeros((2**qubit_count, 2**qubit_count), dtype=complex)
        initial_state[0, 0] = 1
        self._density_matrix = initial_state
        self._post_observables = None

    def evolve(self, operations: list[GateOperation | KrausOperation]) -> None:
        self._density_matrix = DensityMatrixSimulation._apply_operations(
            self._density_matrix, self._qubit_count, operations
        )

    def apply_observables(self, observables: list[Observable]) -> None:
        """Applies the diagonalizing matrices of the given observables
        to the state of the simulation.

        This method can only be called once.

        Args:
            observables (list[Observable]): The observables to apply

        Raises:
            RuntimeError: If this method is called more than once
        """
        if self._post_observables is not None:
            raise RuntimeError("Observables have already been applied.")
        operations = [
            *sum(
                [observable.diagonalizing_gates(self._qubit_count) for observable in observables],
                (),
            )
        ]
        self._post_observables = DensityMatrixSimulation._apply_operations(
            self._density_matrix, self._qubit_count, operations
        )

<<<<<<< HEAD
=======
    @staticmethod
    def _apply_operations(
        state: np.ndarray, qubit_count: int, operations: list[GateOperation | KrausOperation]
    ) -> np.ndarray:
        """Applies the gate and noise operations to the density matrix.

        Args:
            state (np.ndarray): initial density matrix
            qubit_count (int): number of qubits in the circuit
            operations (list[GateOperation | KrausOperation]): list of GateOperation and
                KrausOperation to be applied to the density matrix

        Returns:
            np.ndarray: output density matrix
        """
        dm_tensor = np.reshape(state, [2] * 2 * qubit_count)
        for operation in operations:
            targets = operation.targets

            if isinstance(operation, (GateOperation, Observable)):
                matrix = operation.matrix
                if len(targets) > 3:
                    dm_tensor = DensityMatrixSimulation._apply_gate(
                        dm_tensor, qubit_count, matrix, targets
                    )
                else:
                    dm_tensor = DensityMatrixSimulation._apply_gate_superop(
                        dm_tensor, qubit_count, np.kron(matrix, matrix.conjugate()), targets
                    )

            if isinstance(operation, KrausOperation):
                dm_tensor = DensityMatrixSimulation._apply_kraus(
                    dm_tensor, qubit_count, operation.matrices, targets
                )

        return np.reshape(dm_tensor, (2**qubit_count, 2**qubit_count))

>>>>>>> 0221fc83
    def retrieve_samples(self) -> list[int]:
        rng_generator = np.random.default_rng()
        return rng_generator.choice(
            self._density_matrix.shape[0], p=self.probabilities, size=self._shots
        )

    @property
    def density_matrix(self) -> np.ndarray:
        """
        np.ndarray: The density matrix specifying the current state of the simulation.

        Note:
            Mutating this array will mutate the state of the simulation.
        """
        return self._density_matrix

    @property
    def state_with_observables(self) -> np.ndarray:
        """
        np.ndarray: The density matrix diagonalized in the basis of the measured observables.

        Raises:
            RuntimeError: If observables have not been applied
        """
        if self._post_observables is None:
            raise RuntimeError("No observables applied")
        return self._post_observables

    def expectation(self, observable: Observable) -> float:
        with_observables = observable.apply(
            np.reshape(self._density_matrix, [2] * 2 * self._qubit_count)
        )
        return complex(partial_trace(with_observables)).real

    @property
    def probabilities(self) -> np.ndarray:
        """
        np.ndarray: The probabilities of each computational basis state of the current density
            matrix of the simulation.
        """
        return DensityMatrixSimulation._probabilities(self.density_matrix)

    @staticmethod
    def _probabilities(state) -> np.ndarray:
        """The probabilities of each computational basis state of a given density matrix.

        Args:
            state (np.ndarray): The density matrix from which probabilities are extracted.

        Returns:
            np.ndarray: The probabilities of each computational basis state.
        """
        diag = np.real(np.diag(state))
        tol = 1e-20
        return np.where((np.abs(diag) >= tol) & (diag >= 0), diag, 0.0)

    @staticmethod
    def _apply_operations(
        state: np.ndarray,
        qubit_count: int,
        operations: list[Union[GateOperation, KrausOperation, Observable]],
    ) -> np.ndarray:
        """Applies the gate and noise operations to the density matrix.

        Args:
            state (np.ndarray): initial density matrix
            qubit_count (int): number of qubits in the circuit
            operations (list[Union[GateOperation, KrausOperation, Observable]]): list of GateOperation and
                KrausOperation to be applied to the density matrix

        Returns:
            np.ndarray: output density matrix
        """
        if not operations:
            return state
        dispatcher = QuantumGateDispatcher(state.size)
        original_shape = state.shape
        result = state.view()
        result.shape = [2] * 2 * qubit_count
        temp = np.zeros_like(result, dtype=complex)
        work_buffer1 = np.zeros_like(result, dtype=complex)
        work_buffer2 = np.zeros_like(result, dtype=complex)

        for operation in operations:
            if isinstance(operation, (GateOperation, Observable)):
                result, temp = DensityMatrixSimulation._apply_gate(
                    result, temp, qubit_count, operation.matrix, operation.targets, dispatcher
                )
            if isinstance(operation, KrausOperation):
                result, temp = DensityMatrixSimulation._apply_kraus(
                    result,
                    temp,
                    work_buffer1,
                    work_buffer2,
                    qubit_count,
                    operation.matrices,
                    operation.targets,
                    dispatcher,
                )
        result.shape = original_shape
        return result

    @staticmethod
    def _apply_gate(
        result: np.ndarray,
        temp: np.ndarray,
        qubit_count: int,
        matrix: np.ndarray,
        targets: tuple[int],
        dispatcher: QuantumGateDispatcher,
    ) -> tuple[np.ndarray, np.ndarray]:
        """Apply a unitary gate matrix E to a density matrix D according to:

            .. math::
                D \rightarrow E D E^{\dagger}

        This represents the quantum evolution of a density matrix under a unitary
        operation, where the gate is applied on the left and its Hermitian conjugate
        on the right to preserve the trace and Hermitian properties of the density matrix.

        Args:
            result (np.ndarray): Initial density matrix in reshaped form [2]^(2*qubit_count).
                This buffer may be modified during computation and used for intermediate results.
            temp (np.ndarray): Pre-allocated buffer used for multiply_matrix output operations.
                Must have the same shape and dtype as result.
            qubit_count (int): Number of qubits in the circuit.
            matrix (np.ndarray): Unitary gate matrix E to be applied to the density matrix.
                Will be converted to complex dtype if necessary.
            targets (tuple[int]): Target qubits that the unitary gate acts upon.
            dispatcher (QuantumGateDispatcher): Dispatches multiplying based on quibit count.

        Returns:
            tuple[np.ndarray, np.ndarray]: A tuple containing:
                - The output density matrix (E * D * E†)
                - A spare buffer that can be reused for subsequent operations

        Note:
            The function uses efficient buffer swapping to minimize memory allocations.
            The shifted targets (targets + qubit_count) are used for the right-side
            multiplication with E† to account for the doubled dimension structure
            of the reshaped density matrix.
        """
        shifted_targets = tuple(t + qubit_count for t in targets)
        _, needs_swap1 = multiply_matrix(
            state=result,
            matrix=matrix,
            targets=targets,
            out=temp,
            return_swap_info=True,
            dispatcher=dispatcher,
        )
        if needs_swap1:
            result, temp = temp, result

        _, needs_swap2 = multiply_matrix(
            state=result,
            matrix=matrix.conj(),
            targets=shifted_targets,
            out=temp,
            return_swap_info=True,
            dispatcher=dispatcher,
        )
        if needs_swap2:
            result, temp = temp, result

        return result, temp

    @staticmethod
    def _apply_kraus(
        result: np.ndarray,
        temp: np.ndarray,
        work_buffer1: np.ndarray,
        work_buffer2: np.ndarray,
        qubit_count: int,
        matrices: list[np.ndarray],
        targets: tuple[int],
        dispatcher: QuantumGateDispatcher,
    ) -> tuple[np.ndarray, np.ndarray]:
        """Apply a list of matrices {E_i} to a density matrix D according to:

            .. math::
                D \rightarrow \\sum_i E_i D E_i^{\dagger}

        This version uses pre-allocated buffers for memory-efficient computation,
        avoiding repeated memory allocations during the Kraus operation loop.

        Args:
            result (np.ndarray): Initial density matrix in reshaped form [2]^(2*qubit_count).
                This buffer is preserved and never modified during computation.
            temp (np.ndarray): Pre-allocated buffer used as accumulator for the final result.
                Must have the same shape and dtype as result.
            work_buffer1 (np.ndarray): Pre-allocated working buffer for intermediate calculations.
                Must have the same shape and dtype as result.
            work_buffer2 (np.ndarray): Pre-allocated working buffer for multiply_matrix output.
                Must have the same shape and dtype as result.
            qubit_count (int): Number of qubits in the circuit.
            matrices (list[np.ndarray]): Kraus operators {E_i} to be applied to the density matrix.
            targets (tuple[int]): Target qubits that the Kraus operators act upon.
            dispatcher (QuantumGateDispatcher): Dispatches multiplying based on quibit count.

        Returns:
            tuple[np.ndarray, np.ndarray]: A tuple containing:
                - The output density matrix (sum_i E_i * D * E_i†)
                - A spare buffer that can be reused for subsequent operations

        Note:
            The input density matrix in `result` is never modified. Each Kraus operator
            E_i is applied to the original density matrix, and the results are accumulated
            in the `temp` buffer to compute the final sum.
        """
        if len(targets) <= 2:
            superop = sum(np.kron(matrix, matrix.conj()) for matrix in matrices)
            targets_new = targets + tuple([target + qubit_count for target in targets])
            _, needs_swap = multiply_matrix(
                result, superop, targets_new, out=temp, return_swap_info=True, dispatcher=dispatcher
            )
            if not needs_swap:
                result, temp = temp, result
            return temp, result

        temp.fill(0)
        shifted_targets = tuple(t + qubit_count for t in targets)
        # Targets are always greater than 2 so we never need to check for swaps
        for matrix in matrices:
            current_buffer = result
            output_buffer = work_buffer1
            multiply_matrix(
                state=current_buffer,
                matrix=matrix,
                targets=targets,
                out=output_buffer,
                dispatcher=dispatcher,
            )
            current_buffer, output_buffer = output_buffer, work_buffer2
            multiply_matrix(
                state=current_buffer,
                matrix=matrix.conj(),
                targets=shifted_targets,
                out=output_buffer,
                dispatcher=dispatcher,
            )
            temp += output_buffer

        return temp, result<|MERGE_RESOLUTION|>--- conflicted
+++ resolved
@@ -72,46 +72,6 @@
             self._density_matrix, self._qubit_count, operations
         )
 
-<<<<<<< HEAD
-=======
-    @staticmethod
-    def _apply_operations(
-        state: np.ndarray, qubit_count: int, operations: list[GateOperation | KrausOperation]
-    ) -> np.ndarray:
-        """Applies the gate and noise operations to the density matrix.
-
-        Args:
-            state (np.ndarray): initial density matrix
-            qubit_count (int): number of qubits in the circuit
-            operations (list[GateOperation | KrausOperation]): list of GateOperation and
-                KrausOperation to be applied to the density matrix
-
-        Returns:
-            np.ndarray: output density matrix
-        """
-        dm_tensor = np.reshape(state, [2] * 2 * qubit_count)
-        for operation in operations:
-            targets = operation.targets
-
-            if isinstance(operation, (GateOperation, Observable)):
-                matrix = operation.matrix
-                if len(targets) > 3:
-                    dm_tensor = DensityMatrixSimulation._apply_gate(
-                        dm_tensor, qubit_count, matrix, targets
-                    )
-                else:
-                    dm_tensor = DensityMatrixSimulation._apply_gate_superop(
-                        dm_tensor, qubit_count, np.kron(matrix, matrix.conjugate()), targets
-                    )
-
-            if isinstance(operation, KrausOperation):
-                dm_tensor = DensityMatrixSimulation._apply_kraus(
-                    dm_tensor, qubit_count, operation.matrices, targets
-                )
-
-        return np.reshape(dm_tensor, (2**qubit_count, 2**qubit_count))
-
->>>>>>> 0221fc83
     def retrieve_samples(self) -> list[int]:
         rng_generator = np.random.default_rng()
         return rng_generator.choice(
