--- conflicted
+++ resolved
@@ -15,8 +15,4 @@
 Version number (major.minor.patch[-label])
 """
 
-<<<<<<< HEAD
-__version__ = "1.28.1.dev0"
-=======
-__version__ = "1.30.2.dev0"
->>>>>>> 0221fc83
+__version__ = "1.30.2.dev0"