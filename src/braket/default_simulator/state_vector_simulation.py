--- conflicted
+++ resolved
@@ -11,11 +11,6 @@
 # ANY KIND, either express or implied. See the License for the specific
 # language governing permissions and limitations under the License.
 
-<<<<<<< HEAD
-from typing import List, Tuple
-
-=======
->>>>>>> dc54837b
 import numpy as np
 
 from braket.default_simulator.gate_operations import PauliX
@@ -184,7 +179,7 @@
         self._state_vector = expanded_qubits.flatten()
         self._qubit_count += num_qubits
 
-    def measure(self, targets: Tuple[int]):
+    def measure(self, targets: tuple[int]):
         mprob = marginal_probability(self.probabilities, targets)
         outcome = measurement_sample(mprob, len(targets))
         self._state_vector = measurement_collapse_sv(
