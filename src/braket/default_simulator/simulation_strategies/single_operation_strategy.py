# Copyright Amazon.com Inc. or its affiliates. All Rights Reserved.
#
# Licensed under the Apache License, Version 2.0 (the "License"). You
# may not use this file except in compliance with the License. A copy of
# the License is located at
#
#     http://aws.amazon.com/apache2.0/
#
# or in the "license" file accompanying this file. This file is
# distributed on an "AS IS" BASIS, WITHOUT WARRANTIES OR CONDITIONS OF
# ANY KIND, either express or implied. See the License for the specific
# language governing permissions and limitations under the License.

import numpy as np

from braket.default_simulator.linalg_utils import QuantumGateDispatcher, multiply_matrix
from braket.default_simulator.operation import GateOperation


def apply_operations(
    state: np.ndarray, qubit_count: int, operations: list[GateOperation]
) -> np.ndarray:
    """Applies operations to a state vector one at a time.
    Args:
        state (np.ndarray): The state vector to apply the given operations to, as a type
            (num_qubits, 0) tensor
        qubit_count (int): Unused parameter; in signature for backwards-compatibility
        operations (list[GateOperation]): The operations to apply to the state vector
    Returns:
        np.ndarray: The state vector after applying the given operations, as a type
        (qubit_count, 0) tensor
    """
    result = state.copy()
    temp = np.zeros_like(state, dtype=complex)

    dispatcher = QuantumGateDispatcher(state.ndim)
    for op in operations:
<<<<<<< HEAD
        if operation.__class__.__name__ in {"Measure", "Reset"}:
            # Reshape to 1D for Measure.apply, then back to tensor form
            state_1d = np.reshape(state, 2 ** len(state.shape))
            state_1d = operation.apply(state_1d)  # type: ignore
            state = np.reshape(state_1d, state.shape)
        else:
            num_ctrl = len(op._ctrl_modifiers)
            _, needs_swap = multiply_matrix(
                result,
                op.matrix,
                op.targets[num_ctrl:],
                op.targets[:num_ctrl],
                op._ctrl_modifiers,
                temp,
                dispatcher,
                True,
            )
            if needs_swap:
                result, temp = temp, result
=======
        gate_type = op.gate_type if hasattr(op, "gate_type") else None

        num_ctrl = len(op._ctrl_modifiers)
        _, needs_swap = multiply_matrix(
            result,
            op.matrix,
            op.targets[num_ctrl:],
            op.targets[:num_ctrl],
            op._ctrl_modifiers,
            temp,
            dispatcher,
            True,
            gate_type=gate_type,
        )
        if needs_swap:
            result, temp = temp, result
>>>>>>> 69c7a9bd
    return result<|MERGE_RESOLUTION|>--- conflicted
+++ resolved
@@ -35,13 +35,14 @@
 
     dispatcher = QuantumGateDispatcher(state.ndim)
     for op in operations:
-<<<<<<< HEAD
         if operation.__class__.__name__ in {"Measure", "Reset"}:
             # Reshape to 1D for Measure.apply, then back to tensor form
             state_1d = np.reshape(state, 2 ** len(state.shape))
             state_1d = operation.apply(state_1d)  # type: ignore
             state = np.reshape(state_1d, state.shape)
         else:
+            gate_type = op.gate_type if hasattr(op, "gate_type") else None
+
             num_ctrl = len(op._ctrl_modifiers)
             _, needs_swap = multiply_matrix(
                 result,
@@ -52,25 +53,8 @@
                 temp,
                 dispatcher,
                 True,
+                gate_type=gate_type,
             )
             if needs_swap:
                 result, temp = temp, result
-=======
-        gate_type = op.gate_type if hasattr(op, "gate_type") else None
-
-        num_ctrl = len(op._ctrl_modifiers)
-        _, needs_swap = multiply_matrix(
-            result,
-            op.matrix,
-            op.targets[num_ctrl:],
-            op.targets[:num_ctrl],
-            op._ctrl_modifiers,
-            temp,
-            dispatcher,
-            True,
-            gate_type=gate_type,
-        )
-        if needs_swap:
-            result, temp = temp, result
->>>>>>> 69c7a9bd
     return result