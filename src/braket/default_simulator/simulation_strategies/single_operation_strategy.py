# Copyright Amazon.com Inc. or its affiliates. All Rights Reserved.
#
# Licensed under the Apache License, Version 2.0 (the "License"). You
# may not use this file except in compliance with the License. A copy of
# the License is located at
#
#     http://aws.amazon.com/apache2.0/
#
# or in the "license" file accompanying this file. This file is
# distributed on an "AS IS" BASIS, WITHOUT WARRANTIES OR CONDITIONS OF
# ANY KIND, either express or implied. See the License for the specific
# language governing permissions and limitations under the License.

import numpy as np

from braket.default_simulator.linalg_utils import QuantumGateDispatcher, multiply_matrix
from braket.default_simulator.operation import GateOperation


def apply_operations(
    state: np.ndarray, qubit_count: int, operations: list[GateOperation]
) -> np.ndarray:
    """Applies operations to a state vector one at a time.
    Args:
        state (np.ndarray): The state vector to apply the given operations to, as a type
            (num_qubits, 0) tensor
        qubit_count (int): Unused parameter; in signature for backwards-compatibility
        operations (list[GateOperation]): The operations to apply to the state vector
    Returns:
        np.ndarray: The state vector after applying the given operations, as a type
        (qubit_count, 0) tensor
    """
<<<<<<< HEAD
    for operation in operations:
        # Special handling for Measure operations which need custom normalization
        if operation.__class__.__name__ in {"Measure", "Reset"}:
            # Reshape to 1D for Measure.apply, then back to tensor form
            state_1d = np.reshape(state, 2 ** len(state.shape))
            state_1d = operation.apply(state_1d)  # type: ignore
            state = np.reshape(state_1d, state.shape)
        else:
            # Standard matrix-based operation
            matrix = operation.matrix
            all_targets = operation.targets
            num_ctrl = len(operation._ctrl_modifiers)
            control_state = operation._ctrl_modifiers
            controls = all_targets[:num_ctrl]
            targets = all_targets[num_ctrl:]
            state = multiply_matrix(state, matrix, targets, controls, control_state)
    return state
=======
    result = state.copy()
    temp = np.zeros_like(state, dtype=complex)

    dispatcher = QuantumGateDispatcher(state.ndim)
    for op in operations:
        num_ctrl = len(op._ctrl_modifiers)
        _, needs_swap = multiply_matrix(
            result,
            op.matrix,
            op.targets[num_ctrl:],
            op.targets[:num_ctrl],
            op._ctrl_modifiers,
            temp,
            dispatcher,
            True,
        )
        if needs_swap:
            result, temp = temp, result
    return result
>>>>>>> 95b1b3c9
<|MERGE_RESOLUTION|>--- conflicted
+++ resolved
@@ -30,42 +30,28 @@
         np.ndarray: The state vector after applying the given operations, as a type
         (qubit_count, 0) tensor
     """
-<<<<<<< HEAD
-    for operation in operations:
-        # Special handling for Measure operations which need custom normalization
+    result = state.copy()
+    temp = np.zeros_like(state, dtype=complex)
+
+    dispatcher = QuantumGateDispatcher(state.ndim)
+    for op in operations:
         if operation.__class__.__name__ in {"Measure", "Reset"}:
             # Reshape to 1D for Measure.apply, then back to tensor form
             state_1d = np.reshape(state, 2 ** len(state.shape))
             state_1d = operation.apply(state_1d)  # type: ignore
             state = np.reshape(state_1d, state.shape)
         else:
-            # Standard matrix-based operation
-            matrix = operation.matrix
-            all_targets = operation.targets
-            num_ctrl = len(operation._ctrl_modifiers)
-            control_state = operation._ctrl_modifiers
-            controls = all_targets[:num_ctrl]
-            targets = all_targets[num_ctrl:]
-            state = multiply_matrix(state, matrix, targets, controls, control_state)
-    return state
-=======
-    result = state.copy()
-    temp = np.zeros_like(state, dtype=complex)
-
-    dispatcher = QuantumGateDispatcher(state.ndim)
-    for op in operations:
-        num_ctrl = len(op._ctrl_modifiers)
-        _, needs_swap = multiply_matrix(
-            result,
-            op.matrix,
-            op.targets[num_ctrl:],
-            op.targets[:num_ctrl],
-            op._ctrl_modifiers,
-            temp,
-            dispatcher,
-            True,
-        )
-        if needs_swap:
-            result, temp = temp, result
-    return result
->>>>>>> 95b1b3c9
+            num_ctrl = len(op._ctrl_modifiers)
+            _, needs_swap = multiply_matrix(
+                result,
+                op.matrix,
+                op.targets[num_ctrl:],
+                op.targets[:num_ctrl],
+                op._ctrl_modifiers,
+                temp,
+                dispatcher,
+                True,
+            )
+            if needs_swap:
+                result, temp = temp, result
+    return result