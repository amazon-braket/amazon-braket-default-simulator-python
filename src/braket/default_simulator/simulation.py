# Copyright 2019-2019 Amazon.com, Inc. or its affiliates. All Rights Reserved.
#
# Licensed under the Apache License, Version 2.0 (the "License"). You
# may not use this file except in compliance with the License. A copy of
# the License is located at
#
#     http://aws.amazon.com/apache2.0/
#
# or in the "license" file accompanying this file. This file is
# distributed on an "AS IS" BASIS, WITHOUT WARRANTIES OR CONDITIONS OF
# ANY KIND, either express or implied. See the License for the specific
# language governing permissions and limitations under the License.

from typing import List

import numpy as np

from braket.default_simulator.operation import GateOperation


class Simulation:
    """
    This class tracks the evolution of a quantum system with `qubit_count` qubits.
    The state of system the evolves by application of `GateOperation`s using the `evolve()` method.
    """

    def __init__(self, qubit_count: int, shots: int):
        r"""
        Args:
            qubit_count (int): The number of qubits being simulated.
                All the qubits start in the :math:`\ket{\mathbf{0}}` computational basis state.
            shots (int): The number of samples to take from the simulation.
                If set to 0, only results that do not require sampling, such as density matrix
                or expectation, are generated.
        """
        self._qubit_count = qubit_count
        self._shots = shots

    def evolve(self, operations: List[GateOperation]) -> None:
        """Evolves the state of the simulation under the action of
        the specified gate operations.

        Args:
            operations (List[GateOperation]): Gate operations to apply for
                evolving the state of the simulation.

        Note:
            This method mutates the state of the simulation.
        """
<<<<<<< HEAD
        raise NotImplementedError("evolve is not implemented.")
=======
        self._state_vector = StateVectorSimulation._apply_operations(
            self._state_vector, self._qubit_count, operations, self._batch_size
        )

    def apply_observables(self, observables: List[Observable]) -> None:
        """Applies the diagonalizing matrices of the given observables
        to the state of the simulation.

        This method can only be called once.

        Args:
            observables (List[Observable]): The observables to apply

        Raises:
            RuntimeError: If this method is called more than once
        """
        if self._post_observables is not None:
            raise RuntimeError("Observables have already been applied.")
        self._post_observables = StateVectorSimulation._apply_operations(
            self._state_vector, self._qubit_count, observables, self._batch_size
        )

    @staticmethod
    def _apply_operations(
        state: np.ndarray, qubit_count: int, operations: List[Operation], batch_size: int
    ) -> np.ndarray:
        state_tensor = np.reshape(state, [2] * qubit_count)
        final = (
            single_operation_strategy.apply_operations(state_tensor, qubit_count, operations)
            if batch_size == 1
            else batch_operation_strategy.apply_operations(
                state_tensor, qubit_count, operations, batch_size
            )
        )
        return np.reshape(final, 2 ** qubit_count)

    def retrieve_samples(self) -> List[int]:
        """Retrieves samples of states from the state vector of the simulation,
        based on the probabilities.

        Returns:
            List[int]: List of states sampled according to their probabilities
            in the state vector. Each integer represents the decimal encoding of the
            corresponding computational basis state.
        """
        return np.random.choice(len(self._state_vector), p=self.probabilities, size=self._shots)

    @property
    def state_vector(self) -> np.ndarray:
        """
        np.ndarray: The state vector specifying the current state of the simulation.
        """
        return self._state_vector

    @property
    def state_with_observables(self) -> np.ndarray:
        """
        np.ndarray: The final state vector of the simulation after application of observables.

        Raises:
            RuntimeError: If observables have not been applied
        """
        if self._post_observables is None:
            raise RuntimeError("No observables applied")
        return self._post_observables
>>>>>>> 384c1a2a

    @property
    def qubit_count(self) -> int:
        """int: The number of qubits being simulated by the simulation."""
        return self._qubit_count

    @property
    def shots(self) -> int:
        """
        int: The number of samples to take from the simulation.

        0 means no samples are taken, and results that require sampling
        to calculate cannot be returned.
        """
        return self._shots

    @property
    def probabilities(self) -> np.ndarray:
        """np.ndarray: The probabilities of each computational basis state."""
        raise NotImplementedError("probabilities is not implemented.")<|MERGE_RESOLUTION|>--- conflicted
+++ resolved
@@ -47,75 +47,7 @@
         Note:
             This method mutates the state of the simulation.
         """
-<<<<<<< HEAD
         raise NotImplementedError("evolve is not implemented.")
-=======
-        self._state_vector = StateVectorSimulation._apply_operations(
-            self._state_vector, self._qubit_count, operations, self._batch_size
-        )
-
-    def apply_observables(self, observables: List[Observable]) -> None:
-        """Applies the diagonalizing matrices of the given observables
-        to the state of the simulation.
-
-        This method can only be called once.
-
-        Args:
-            observables (List[Observable]): The observables to apply
-
-        Raises:
-            RuntimeError: If this method is called more than once
-        """
-        if self._post_observables is not None:
-            raise RuntimeError("Observables have already been applied.")
-        self._post_observables = StateVectorSimulation._apply_operations(
-            self._state_vector, self._qubit_count, observables, self._batch_size
-        )
-
-    @staticmethod
-    def _apply_operations(
-        state: np.ndarray, qubit_count: int, operations: List[Operation], batch_size: int
-    ) -> np.ndarray:
-        state_tensor = np.reshape(state, [2] * qubit_count)
-        final = (
-            single_operation_strategy.apply_operations(state_tensor, qubit_count, operations)
-            if batch_size == 1
-            else batch_operation_strategy.apply_operations(
-                state_tensor, qubit_count, operations, batch_size
-            )
-        )
-        return np.reshape(final, 2 ** qubit_count)
-
-    def retrieve_samples(self) -> List[int]:
-        """Retrieves samples of states from the state vector of the simulation,
-        based on the probabilities.
-
-        Returns:
-            List[int]: List of states sampled according to their probabilities
-            in the state vector. Each integer represents the decimal encoding of the
-            corresponding computational basis state.
-        """
-        return np.random.choice(len(self._state_vector), p=self.probabilities, size=self._shots)
-
-    @property
-    def state_vector(self) -> np.ndarray:
-        """
-        np.ndarray: The state vector specifying the current state of the simulation.
-        """
-        return self._state_vector
-
-    @property
-    def state_with_observables(self) -> np.ndarray:
-        """
-        np.ndarray: The final state vector of the simulation after application of observables.
-
-        Raises:
-            RuntimeError: If observables have not been applied
-        """
-        if self._post_observables is None:
-            raise RuntimeError("No observables applied")
-        return self._post_observables
->>>>>>> 384c1a2a
 
     @property
     def qubit_count(self) -> int:
