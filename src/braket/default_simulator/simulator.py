--- conflicted
+++ resolved
@@ -147,18 +147,12 @@
             return self.run_openqasm(circuit_ir, *args, **kwargs)
         return self.run_jaqcd(circuit_ir, *args, **kwargs)
 
-<<<<<<< HEAD
+    @abstractmethod
     def execute_manager(self):
         raise NotImplementedError
 
-    @property
-    @abstractmethod
-    def properties(self) -> DeviceCapabilities:
-        """simulator properties"""
-=======
     def create_program_context(self) -> AbstractProgramContext:
         return ProgramContext()
->>>>>>> 46cf59a3
 
     @abstractmethod
     def initialize_simulation(self, **kwargs) -> Simulation:
