# Copyright 2019-2019 Amazon.com, Inc. or its affiliates. All Rights Reserved.
#
# Licensed under the Apache License, Version 2.0 (the "License"). You
# may not use this file except in compliance with the License. A copy of
# the License is located at
#
#     http://aws.amazon.com/apache2.0/
#
# or in the "license" file accompanying this file. This file is
# distributed on an "AS IS" BASIS, WITHOUT WARRANTIES OR CONDITIONS OF
# ANY KIND, either express or implied. See the License for the specific
# language governing permissions and limitations under the License.

import uuid
from typing import Any, Dict, List, Tuple

from braket.default_simulator.observables import Hermitian, TensorProduct
from braket.default_simulator.operation import Observable, Operation
from braket.default_simulator.operation_helpers import from_braket_instruction
from braket.default_simulator.result_types import (
    ObservableResultType,
    ResultType,
    from_braket_result_type,
)
from braket.default_simulator.state_vector_simulation import StateVectorSimulation
from braket.device_schema.device_action_properties import DeviceActionType
from braket.device_schema.simulators import GateModelSimulatorDeviceCapabilities
from braket.ir.jaqcd import Program
from braket.simulator import BraketSimulator
from braket.task_result import (
    AdditionalMetadata,
    GateModelTaskResult,
    ResultTypeValue,
    TaskMetadata,
)


class BaseLocalSimulator(BraketSimulator):
    def run(
<<<<<<< HEAD
        self, circuit_ir: Program, qubit_count: int, shots: int, *, batch_size: int = 1,
=======
        self,
        circuit_ir: Program,
        qubit_count: int,
        shots: int = 0,
        *,
        batch_size: int = 1,
>>>>>>> 384c1a2a
    ) -> GateModelTaskResult:
        """Executes the circuit specified by the supplied `circuit_ir` on the simulator.

        Args:
            circuit_ir (Program): ir representation of a braket circuit specifying the
                instructions to execute.
            qubit_count (int): The number of qubits to simulate.
            shots (int): The number of times to run the circuit.
            simulation (Simulation): Simulation method for evolving the state.
            batch_size (int): The size of the circuit partitions to contract,
                if applying multiple gates at a time is desired; see `StateVectorSimulation`.
                Must be a positive integer.
                Defaults to 1, which means gates are applied one at a time without any
                optimized contraction.
        Returns:
            GateModelTaskResult: object that represents the result

        Raises:
            ValueError: If result types are not specified in the IR or sample is specified
                as a result type when shots=0. Or, if statevector and amplitude result types
                are requested when shots>0.
        """
        self._validate_ir_results_compatibility(circuit_ir)
        self._validate_ir_instructions_compatibility(circuit_ir)
        BaseLocalSimulator._validate_shots_and_ir_results(shots, circuit_ir, qubit_count)

        operations = [
            from_braket_instruction(instruction) for instruction in circuit_ir.instructions
        ]

        if shots > 0 and circuit_ir.basis_rotation_instructions:
            for instruction in circuit_ir.basis_rotation_instructions:
                operations.append(from_braket_instruction(instruction))

        BaseLocalSimulator._validate_operation_qubits(operations)

        simulation = self.initialize_simulation(
            qubit_count=qubit_count, shots=shots, batch_size=batch_size
        )
        simulation.evolve(operations)

        results = []

        if not shots and circuit_ir.results:
            (
                non_observable_result_types,
                observable_result_types,
            ) = BaseLocalSimulator._translate_result_types(circuit_ir)
            observables = BaseLocalSimulator._validate_and_consolidate_observable_result_types(
                list(observable_result_types.values()), qubit_count
            )
            results = BaseLocalSimulator._generate_results(
                circuit_ir,
                non_observable_result_types,
                observable_result_types,
                observables,
                simulation,
            )

        return self._create_results_obj(results, circuit_ir, simulation)

    def _validate_ir_results_compatibility(self, circuit_ir):
        if circuit_ir.results:
            circuit_result_types_name = [result.__class__.__name__ for result in circuit_ir.results]
            supported_result_types = self.properties.action[
                DeviceActionType.JAQCD
            ].supportedResultTypes
            supported_result_types_name = [result.name for result in supported_result_types]
            for name in circuit_result_types_name:
                if name not in supported_result_types_name:
                    raise TypeError(
                        f"result type {name} is not supported by {self.__class__.__name__}"
                    )

    def _validate_ir_instructions_compatibility(self, circuit_ir):
        circuit_instructions_name = [instr.__class__.__name__ for instr in circuit_ir.instructions]
        supported_instructions_name = self.properties.action[
            DeviceActionType.JAQCD
        ].supportedOperations
        for name in circuit_instructions_name:
            if name not in supported_instructions_name:
                raise TypeError(f"instruction {name} is not supported by {self.__class__.__name__}")

    @staticmethod
    def _validate_shots_and_ir_results(shots: int, circuit_ir: Program, qubit_count: int) -> None:
        if not shots:
            if not circuit_ir.results:
                raise ValueError("Result types must be specified in the IR when shots=0")
            for rt in circuit_ir.results:
                if rt.type in ["sample"]:
                    raise ValueError("sample can only be specified when shots>0")
                if rt.type == "amplitude":
                    BaseLocalSimulator._validate_amplitude_states(rt.states, qubit_count)
        elif shots and circuit_ir.results:
            for rt in circuit_ir.results:
                if rt.type in ["statevector", "amplitude", "densitymatrix"]:
                    raise ValueError(
                        "statevector, amplitude and densitymatrix result"
                        "types not available when shots>0"
                    )

    @staticmethod
    def _validate_amplitude_states(states: List[str], qubit_count: int):
        for state in states:
            if len(state) != qubit_count:
                raise ValueError(
                    f"Length of state {state} for result type amplitude"
                    f" must be equivalent to number of qubits {qubit_count} in circuit"
                )

    @staticmethod
    def _validate_operation_qubits(operations: List[Operation]) -> None:
        qubits_referenced = {target for operation in operations for target in operation.targets}
        if max(qubits_referenced) >= len(qubits_referenced):
            raise ValueError(
                "Non-contiguous qubit indices supplied; "
                "qubit indices in a circuit must be contiguous."
            )

    @staticmethod
    def _get_measured_qubits(qubit_count: int) -> List[int]:
        return list(range(qubit_count))

    @staticmethod
    def _translate_result_types(
        circuit_ir: Program,
    ) -> Tuple[Dict[int, ResultType], Dict[int, ObservableResultType]]:
        non_observable_result_types = {}
        observable_result_types = {}
        for i in range(len(circuit_ir.results)):
            result_type = from_braket_result_type(circuit_ir.results[i])
            if isinstance(result_type, ObservableResultType):
                observable_result_types[i] = result_type
            else:
                non_observable_result_types[i] = result_type
        return non_observable_result_types, observable_result_types

    @staticmethod
    def _validate_and_consolidate_observable_result_types(
        observable_result_types: List[ObservableResultType], qubit_count: int
    ) -> List[Observable]:
        none_observables = (
            rt.observable for rt in observable_result_types if rt.observable.measured_qubits is None
        )
        none_observable_mapping = {}
        for obs in none_observables:
            none_observable_mapping[BaseLocalSimulator._observable_hash(obs)] = obs
        unique_none_observables = list(none_observable_mapping.values())
        if len(unique_none_observables) > 1:
            raise ValueError(
                f"All qubits are already being measured in {unique_none_observables[0]};"
                f"cannot measure in {unique_none_observables[1:]}"
            )
        not_none_observable_list = []
        qubit_observable_mapping = {}
        for result_type in observable_result_types:
            obs_obj = result_type.observable
            measured_qubits = obs_obj.measured_qubits
            new_obs = BaseLocalSimulator._observable_hash(obs_obj)
            if measured_qubits is None:
                measured_qubits = list(range(qubit_count))

            if max(measured_qubits) >= qubit_count:
                raise ValueError(
                    f"Result type ({result_type.__class__.__name__}) Observable "
                    f"({obs_obj.__class__.__name__}) references invalid qubits {measured_qubits}"
                )
            duplicate = False
            for qubit in measured_qubits:
                # Validate that the same observable is requested for a qubit in the result types
                existing_obs = qubit_observable_mapping.get(qubit)
                if existing_obs:
                    duplicate = True
                    if existing_obs != new_obs:
                        raise ValueError(
                            f"Qubit {qubit} is already being measured in {existing_obs};"
                            f" cannot measure in {new_obs}."
                        )
                else:
                    qubit_observable_mapping[qubit] = new_obs
            if not duplicate and not none_observable_mapping.get(new_obs):
                not_none_observable_list.append(obs_obj)
        return not_none_observable_list + unique_none_observables

    @staticmethod
    def _observable_hash(observable: Observable) -> str:
        if isinstance(observable, Hermitian):
            return str(hash(str(observable.matrix.tostring())))
        elif isinstance(observable, TensorProduct):
            return ",".join(BaseLocalSimulator._observable_hash(obs) for obs in observable.factors)
        else:
            return str(observable.__class__.__name__)

    @staticmethod
    def _generate_results(
        circuit_ir: Program,
        non_observable_result_types: Dict[int, ResultType],
        observable_result_types: Dict[int, ObservableResultType],
        observables: List[Observable],
        simulation,
    ) -> List[ResultTypeValue]:

        results = [0] * len(circuit_ir.results)

        for index in non_observable_result_types:
            results[index] = ResultTypeValue.construct(
                type=circuit_ir.results[index],
                value=non_observable_result_types[index].calculate(simulation),
            )

        if observable_result_types:
            simulation.apply_observables(observables)
            for index in observable_result_types:
                results[index] = ResultTypeValue.construct(
                    type=circuit_ir.results[index],
                    value=observable_result_types[index].calculate(simulation),
                )
        return results

    @staticmethod
    def _formatted_measurements(simulation: StateVectorSimulation) -> List[List[str]]:
        """Retrieves formatted measurements obtained from the specified simulation.

        Args:
            simulation (StateVectorSimulation): Simulation to use for obtaining the measurements.

        Returns:
            List[List[str]]: List containing the measurements, where each measurement consists
            of a list of measured values of qubits.
        """
        return [
            list("{number:0{width}b}".format(number=sample, width=simulation.qubit_count))
            for sample in simulation.retrieve_samples()
        ]

    def _create_results_obj(
<<<<<<< HEAD
        self, results: List[Dict[str, Any]], circuit_ir: Program, simulation: StateVectorSimulation,
=======
        results: List[Dict[str, Any]],
        circuit_ir: Program,
        simulation: StateVectorSimulation,
>>>>>>> 384c1a2a
    ) -> GateModelTaskResult:
        result_dict = {
            "taskMetadata": TaskMetadata(
                id=str(uuid.uuid4()), shots=simulation.shots, deviceId=self.DEVICE_ID
            ),
            "additionalMetadata": AdditionalMetadata(action=circuit_ir),
        }
        if results:
            result_dict["resultTypes"] = results
        if simulation.shots:
            result_dict["measurements"] = BaseLocalSimulator._formatted_measurements(simulation)
            result_dict["measuredQubits"] = BaseLocalSimulator._get_measured_qubits(
                simulation.qubit_count
            )

        return GateModelTaskResult.construct(**result_dict)

    @property
    def simulation_type(self):
        raise NotImplementedError("simulation_type has not been implemented yet.")

    @property
    def properties(self) -> GateModelSimulatorDeviceCapabilities:
        """ properties of simulator such as supported IR types, quantum operations,
        and result types.
        """
        raise NotImplementedError("properties has not been implemented yet.")<|MERGE_RESOLUTION|>--- conflicted
+++ resolved
@@ -37,16 +37,7 @@
 
 class BaseLocalSimulator(BraketSimulator):
     def run(
-<<<<<<< HEAD
-        self, circuit_ir: Program, qubit_count: int, shots: int, *, batch_size: int = 1,
-=======
-        self,
-        circuit_ir: Program,
-        qubit_count: int,
-        shots: int = 0,
-        *,
-        batch_size: int = 1,
->>>>>>> 384c1a2a
+        self, circuit_ir: Program, qubit_count: int, shots: int = 0, *, batch_size: int = 1,
     ) -> GateModelTaskResult:
         """Executes the circuit specified by the supplied `circuit_ir` on the simulator.
 
@@ -283,13 +274,7 @@
         ]
 
     def _create_results_obj(
-<<<<<<< HEAD
         self, results: List[Dict[str, Any]], circuit_ir: Program, simulation: StateVectorSimulation,
-=======
-        results: List[Dict[str, Any]],
-        circuit_ir: Program,
-        simulation: StateVectorSimulation,
->>>>>>> 384c1a2a
     ) -> GateModelTaskResult:
         result_dict = {
             "taskMetadata": TaskMetadata(
