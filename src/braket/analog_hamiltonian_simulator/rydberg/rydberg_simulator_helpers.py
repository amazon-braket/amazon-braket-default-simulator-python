--- conflicted
+++ resolved
@@ -252,23 +252,18 @@
     interaction_dict = _get_interaction_dict(program, rydberg_interaction_coef, configurations)
     interaction_op = _get_sparse_from_dict(interaction_dict, len(configurations))
 
-    # Get the shifting fields as sparse matrices.
-    # Shifting field is an array of operators, which has only one element for now
+    # Get local detuning as sparse matrices.
+    # Local detuning is an array of operators, which has only one element for now
     local_detuning_ops = []
     for local_detuning in program.hamiltonian.localDetuning:
         temp = 0
-<<<<<<< HEAD
-        for site in range(len(local_detuning.magnitude.pattern)):
-            strength = local_detuning.magnitude.pattern[site]
-=======
         filled_site = 0  # Index of the filled site
         for filling, strength in zip(
-            program.setup.ahs_register.filling, shifting_field.magnitude.pattern
+            program.setup.ahs_register.filling, local_detuning.magnitude.pattern
         ):
             # If the site is not filled, we move on to the next filled site
             if filling == 0:
                 continue
->>>>>>> 5ddaa79f
             opt = _get_sparse_from_dict(
                 _get_detuning_dict((filled_site,), configurations), len(configurations)
             )
@@ -361,7 +356,7 @@
         )
         detuning_coefs.append(detuning_coef)
 
-    # add shifting fields
+    # add local detuning
     local_detuing_coefs = []
     for local_detuning in program.hamiltonian.localDetuning:
         magnitude = local_detuning.magnitude.time_series
@@ -528,10 +523,10 @@
         max_index_time = len(rabi_coefs[0]) - 1
     else:
         # If there is no driving field, then the maxium of index_time is the maxium time
-        # index for the shifting field.
-        # Note that, if there is more than one shifting field, we assume that they have the
+        # index for local detuning.
+        # Note that, if there is more than one local detuning, we assume that they have the
         # same number of coefficients
-        # Note that, if there is no driving field nor shifting field, the initial state will
+        # Note that, if there is no driving field nor local detuning, the initial state will
         # be returned, and the simulation would not reach here.
         max_index_time = len(local_detuing_coefs[0]) - 1
 
@@ -569,7 +564,7 @@
             - detuning_op * detuning_coef[index_time]
         )
 
-    # Add the shifting fields
+    # Add local detuning
     for local_detuning_op, local_detuning_coef in zip(local_detuning_ops, local_detuing_coefs):
         hamiltonian -= local_detuning_op * local_detuning_coef[index_time]
 
@@ -627,10 +622,10 @@
         max_index_time = len(rabi_coefs[0]) - 1
     else:
         # If there is no driving field, then the maxium of index_time is the maxium time
-        # index for the shifting field.
-        # Note that, if there is more than one shifting field, we assume that they have the
+        # index for local detuning.
+        # Note that, if there is more than one local detuning, we assume that they have the
         # same number of coefficients
-        # Note that, if there is no driving field nor shifting field, the initial state will
+        # Note that, if there is no driving field nor local detuning, the initial state will
         # be returned, and the simulation would not reach here.
         max_index_time = len(local_detuing_coefs[0]) - 1
 
@@ -666,7 +661,7 @@
         output_register += (np.conj(rabi_coef[index_time]) / 2) * rabi_op.H.dot(input_register)
         output_register -= detuning_coef[index_time] * detuning_op.dot(input_register)
 
-    # Add the shifting fields
+    # Add local detuning
     for local_detuning_op, local_detuning_coef in zip(local_detuning_ops, local_detuing_coefs):
         output_register -= local_detuning_coef[index_time] * local_detuning_op.dot(input_register)
 
