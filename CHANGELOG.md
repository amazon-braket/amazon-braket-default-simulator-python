# Changelog

<<<<<<< HEAD
=======
## v1.18.3 (2023-07-24)

### Bug Fixes and Other Changes

 * indentation
 * Support for unbounded parametric circuits

>>>>>>> e9f8224b
## v1.18.2 (2023-07-11)

### Bug Fixes and Other Changes

 * Update schema dependency to 1.18.0
 * fix index time clamping bug

## v1.18.1 (2023-07-10)

### Bug Fixes and Other Changes

 * Use op names for noise parsing

## v1.18.0 (2023-07-10)

### Features

 * physical qubits
 * Allow prebuilt circuits in `ProgramContext`

### Bug Fixes and Other Changes

 * Include `circuit` property in abstract context
 * progress bar of ahs simulator

## v1.17.0 (2023-07-06)

### Features

 * `AbstractProgramContext` interface

### Bug Fixes and Other Changes

 * flip internal mapping for ctrl/negctrl
 * clamp indexing in scipy integration method

## v1.16.0 (2023-06-29)

### Features

 * add support for python 3.11

## v1.15.0 (2023-06-12)

### Features

 * add optional third angle to MS gate

## v1.14.0.post0 (2023-05-25)

### Documentation Changes

 * add a linter to check proper rst formatting and fix up incorrect docs

## v1.14.0 (2023-05-15)

### Features

 * update local sim properties to include supported modifiers

## v1.13.3 (2023-05-10)

### Bug Fixes and Other Changes

 * New implementation for helper `_get_rabi_dict` in rydberg AHS.

## v1.13.2 (2023-05-01)

### Bug Fixes and Other Changes

 * Modification to `scipy_integrate_ode_run` In braket_ahs local simulator

## v1.13.1 (2023-04-26)

### Bug Fixes and Other Changes

 * test: parallelize test execution for pytest

## v1.13.0 (2023-04-20)

### Features

 * optimize performance for simulating control modifiers

## v1.12.3 (2023-03-29)

### Bug Fixes and Other Changes

 * Revert threshold to switch AHS solvers

### Testing and Release Infrastructure

 * add dependabot updates for GH actions

## v1.12.2 (2023-03-27)

### Bug Fixes and Other Changes

 * update default step value in doc string for the rydberg simulator

## v1.12.1 (2023-03-14)

### Bug Fixes and Other Changes

 * ahs local simulator update

## v1.12.0 (2023-03-03)

### Deprecations and Removals

 * deprecate python 3.7

### Bug Fixes and Other Changes

 * Use `singledispatchmethod` from functools

### Documentation Changes

 * Remove Black badge

## v1.11.5.post0 (2023-02-13)

### Testing and Release Infrastructure

 * update github workflows for node12 retirement

## v1.11.5 (2023-02-09)

### Bug Fixes and Other Changes

 * update: adding build for python 3.10

## v1.11.4 (2023-01-16)

### Bug Fixes and Other Changes

 * tweak noise on sv test

## v1.11.3 (2023-01-05)

### Bug Fixes and Other Changes

 * numpy ragged array error

## v1.11.2 (2023-01-04)

### Bug Fixes and Other Changes

 * remove oq3 named sims

## v1.11.1 (2022-12-13)

### Bug Fixes and Other Changes

 * remove warning for binary expressions

## v1.11.0 (2022-12-07)

### Features

 * Adjoint Gradient changes

### Bug Fixes and Other Changes

 * Relax pydantic version constraint

## v1.10.2 (2022-11-22)

### Bug Fixes and Other Changes

 * regex escape char in unit test

## v1.10.1.post0 (2022-11-21)

### Testing and Release Infrastructure

 * Remove Ocean plugin from dependent tests

## v1.10.1 (2022-11-15)

### Bug Fixes and Other Changes

 * Reference code from the current commit for dependent tests

## v1.10.0 (2022-10-31)

### Features

 * neutral atom simulator

## v1.9.1 (2022-10-27)

### Bug Fixes and Other Changes

 * Allow verbatim pragma

## v1.9.0 (2022-09-15)

### Features

 * update antlr version to 4.9.2

## v1.8.1 (2022-08-31)

### Bug Fixes and Other Changes

 * add native gates to device properties

## v1.8.0 (2022-08-29)

### Features

 * add ionq native gates
 * optimize interpretation by enabling direct computation of bu…

## v1.7.2.post0 (2022-08-10)

### Testing and Release Infrastructure

 * Don't run tests on push to feature branches
 * Add SF plugin to dependent tests

## v1.7.2 (2022-08-05)

### Bug Fixes and Other Changes

 * correct behavior for result types all

## v1.7.1 (2022-08-04)

### Bug Fixes and Other Changes

 * rebuild parsers with new antlr version

## v1.7.0 (2022-08-04)

### Features

 * Simulation of OpenQASM programs

## v1.6.3 (2022-08-04)

### Bug Fixes and Other Changes

 * remove pytester
 * bump pytest version further
 * modify pytester reference to _pytest.pytester
 * pin pytest version for pytester plugin
 * Enable simulation of OpenQASM programs 🚀 (#💯)

## v1.6.2 (2022-04-19)

### Bug Fixes and Other Changes

 * align ECR gate definition with OQC

## v1.6.1 (2022-04-15)

### Bug Fixes and Other Changes

 * ensure correct behavior for target ordering with DensityMatrix r…

## v1.6.0 (2022-04-12)

### Features

 * add ECR gate (#5)

## v1.5.0 (2022-02-01)

### Features

 * adding two qubit Pauli channels

## v1.4.0 (2022-01-27)

### Features

 * added controlled-sqrt-not gate.

### Bug Fixes and Other Changes

 * Add controlled-sqrt-not gate to dm simulator

## v1.3.0 (2021-08-23)

### Features

 * Calculate arbitrary observables

## v1.2.3 (2021-08-12)

### Bug Fixes and Other Changes

 * Calculate exact statistics from trace

### Documentation Changes

 * Doc corrections

## v1.2.2 (2021-08-06)

### Bug Fixes and Other Changes

 * Reconcile supported operations with managed format

## v1.2.1 (2021-05-26)

### Bug Fixes and Other Changes

 * Fix perf tests

## v1.2.0 (2021-05-24)

### Features

 * Density matrix simulator

### Testing and Release Infrastructure

 * Use GitHub source for tox tests

## v1.1.1.post2 (2021-03-19)

### Testing and Release Infrastructure

 * Run unit tests for dependent packages

## v1.1.1.post1 (2021-03-11)

### Testing and Release Infrastructure

 * Add Python 3.9

## v1.1.1.post0 (2021-03-03)

### Testing and Release Infrastructure

 * Add team to CODEOWNERS
 * Use main instead of PyPi for build dependencies

## v1.1.1 (2021-01-27)

### Bug Fixes and Other Changes

 * Make tensor products more efficient

## v1.1.0.post2 (2021-01-12)

### Testing and Release Infrastructure

 * Enable Codecov

## v1.1.0.post1 (2020-12-30)

### Testing and Release Infrastructure

 * Add build badge
 * Use GitHub Actions for CI

## v1.1.0.post0 (2020-12-04)

### Testing and Release Infrastructure

 * Change tox basepython to python3

## v1.1.0 (2020-11-26)

### Features

 * Always accept identity observable factors

## v1.0.1.post0 (2020-10-30)

### Testing and Release Infrastructure

 * updating CODEOWNERS

## v1.0.1 (2020-10-29)

### Bug Fixes and Other Changes

 * Enable simultaneous measurement of observables with shared factors

## v1.0.0.post2 (2020-09-09)

### Documentation Changes

 * Add README badges
 * Get Read the Docs working
 * add readthedocs link

### Testing and Release Infrastructure

 * Add CHANGELOG.md
 * Update formatting to follow new black rules
 * Automatically publish to PyPi
 * add stale workflow and labels to issues templates

## v1.0.0.post1 (2020-08-14)

The only way to update a description in PyPi is to upload new files;
however, uploading an existing version is prohibited. The recommended
way to deal with this is with
[post-releases](https://www.python.org/dev/peps/pep-0440/#post-releases).

## v1.0.0 (2020-08-13)

This is the public release of the Amazon Braket Default Simulator!

The Amazon Braket Default Simulator is a Python open source library that provides an implementation of a quantum simulator that you can run locally.<|MERGE_RESOLUTION|>--- conflicted
+++ resolved
@@ -1,7 +1,5 @@
 # Changelog
 
-<<<<<<< HEAD
-=======
 ## v1.18.3 (2023-07-24)
 
 ### Bug Fixes and Other Changes
@@ -9,7 +7,6 @@
  * indentation
  * Support for unbounded parametric circuits
 
->>>>>>> e9f8224b
 ## v1.18.2 (2023-07-11)
 
 ### Bug Fixes and Other Changes
