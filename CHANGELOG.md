# Changelog

<<<<<<< HEAD
=======
## v1.30.1 (2025-09-10)

### Bug Fixes and Other Changes

 * Python 3.10 syntax

## v1.30.0 (2025-09-08)

### Features

 * add tests to make sure that the simulators can handle barrier instructions

## v1.29.0 (2025-08-21)

### Deprecations and Removals

 * Drop Python 3.9, support 3.12, 3.13

### Bug Fixes and Other Changes

 * Pass username to testenv
 * Formatting

### Documentation Changes

 * Add Python 3.12, 3.13 to supported versions

>>>>>>> 0221fc83
## v1.28.0 (2025-08-18)

### Features

 * Support verbatim boxes in interpreter

### Bug Fixes and Other Changes

 * bump antlr to 4.13.2

## v1.27.0 (2025-08-13)

### Features

 * Program sets

## v1.26.7 (2025-06-19)

### Bug Fixes and Other Changes

 * Input type in _apply_hamiltonian

## v1.26.6 (2025-06-18)

### Bug Fixes and Other Changes

 * change numpy tostring to tobytes

## v1.26.5 (2025-05-21)

### Bug Fixes and Other Changes

 * typo detuing to detuning

## v1.26.4 (2025-02-08)

### Bug Fixes and Other Changes

 * update pytest version to fix security vuln
 * Failing linting CI test

## v1.26.3 (2025-01-28)

### Bug Fixes and Other Changes

 * Feature/rydberg longer evolution time

## v1.26.2 (2024-12-06)

### Bug Fixes and Other Changes

 * remove redundant reshape

## v1.26.1 (2024-11-25)

### Bug Fixes and Other Changes

 * update numpy random function to use a generator

## v1.26.0 (2024-06-27)

### Features

 * Introduce `run_multiple` method

### Bug Fixes and Other Changes

 * Ignore `qubit_count` parameter for JAQCD

## v1.25.0 (2024-06-26)

### Features

 * Track classical register indices for measurements

### Bug Fixes and Other Changes

 * Include measured in noncontiguous qubit map

## v1.24.1 (2024-06-26)

### Bug Fixes and Other Changes

 * Use csr_matrix.getH() instead of H

## v1.24.0 (2024-06-24)

### Features

 * support non-contiguous qubit indices local simulator

## v1.23.4 (2024-06-20)

### Bug Fixes and Other Changes

 * use numpy for float comparison

## v1.23.3 (2024-06-19)

### Bug Fixes and Other Changes

 * fix signed integer casting

## v1.23.2 (2024-05-02)

### Bug Fixes and Other Changes

 * Integer division for `IntegerLiteral`s

## v1.23.1 (2024-04-29)

### Bug Fixes and Other Changes

 * Optional ctrl for `U`, add tests

## v1.23.0 (2024-04-22)

### Features

 * add phaserx gate

## v1.22.0 (2024-04-16)

### Features

 * local detuning validation for ahs

## v1.21.6 (2024-04-15)

### Bug Fixes and Other Changes

 * Gates inherit `targets`
 * Make `GPhase` more efficient
 * rename shifting field to local detuning

## v1.21.5 (2024-04-11)

### Bug Fixes and Other Changes

 * Fix a bug in the AHS local simulator when using local detuning with certain pattern with empty sites

## v1.21.4 (2024-04-10)

### Bug Fixes and Other Changes

 * support measurements on qubits without gates

## v1.21.3 (2024-04-08)

### Bug Fixes and Other Changes

 * make shifting fields backwards compatible with change to localDe…

## v1.21.2 (2024-03-28)

### Bug Fixes and Other Changes

 * support pydantic 2.x

## v1.21.1 (2024-03-27)

### Bug Fixes and Other Changes

 * constrain the schemas for upgrading Pydantic

## v1.21.0 (2024-03-19)

### Features

 * allow support for a subset of measurements

## v1.20.6 (2024-03-11)

### Bug Fixes and Other Changes

 * typing issue for apply_hamiltonian

## v1.20.5 (2024-03-05)

### Bug Fixes and Other Changes

 * update schema version to latest in setup.py

## v1.20.4 (2024-03-04)

### Bug Fixes and Other Changes

 * make the dimension a PositiveInt for typing

## v1.20.3 (2024-03-04)

### Bug Fixes and Other Changes

 * add in setuptools for publishing to pypi

## v1.20.2 (2024-03-02)

### Bug Fixes and Other Changes

 * add tox read only linters

## v1.20.1 (2023-10-11)

### Bug Fixes and Other Changes

 * Use builtins for type hints

## v1.20.0.post0 (2023-09-14)

### Documentation Changes

 * Replace aws org with amazon-braket
 * change the sphinx requirement to be greater than 7.0.0

## v1.20.0 (2023-08-07)

### Features

 * Create OpenQASMSimulator class
 * symbolic built-in functions and constants

### Documentation Changes

 * License header in all code files

## v1.19.1 (2023-08-03)

### Bug Fixes and Other Changes

 * Support `angle` declarations

## v1.19.0.post0 (2023-07-28)

### Documentation Changes

 * update type annotation for handle_parameter_value

## v1.19.0 (2023-07-25)

### Features

 * Support symbolic expressions

## v1.18.3 (2023-07-24)

### Bug Fixes and Other Changes

 * indentation
 * Support for unbounded parametric circuits

## v1.18.2 (2023-07-11)

### Bug Fixes and Other Changes

 * Update schema dependency to 1.18.0
 * fix index time clamping bug

## v1.18.1 (2023-07-10)

### Bug Fixes and Other Changes

 * Use op names for noise parsing

## v1.18.0 (2023-07-10)

### Features

 * physical qubits
 * Allow prebuilt circuits in `ProgramContext`

### Bug Fixes and Other Changes

 * Include `circuit` property in abstract context
 * progress bar of ahs simulator

## v1.17.0 (2023-07-06)

### Features

 * `AbstractProgramContext` interface

### Bug Fixes and Other Changes

 * flip internal mapping for ctrl/negctrl
 * clamp indexing in scipy integration method

## v1.16.0 (2023-06-29)

### Features

 * add support for python 3.11

## v1.15.0 (2023-06-12)

### Features

 * add optional third angle to MS gate

## v1.14.0.post0 (2023-05-25)

### Documentation Changes

 * add a linter to check proper rst formatting and fix up incorrect docs

## v1.14.0 (2023-05-15)

### Features

 * update local sim properties to include supported modifiers

## v1.13.3 (2023-05-10)

### Bug Fixes and Other Changes

 * New implementation for helper `_get_rabi_dict` in rydberg AHS.

## v1.13.2 (2023-05-01)

### Bug Fixes and Other Changes

 * Modification to `scipy_integrate_ode_run` In braket_ahs local simulator

## v1.13.1 (2023-04-26)

### Bug Fixes and Other Changes

 * test: parallelize test execution for pytest

## v1.13.0 (2023-04-20)

### Features

 * optimize performance for simulating control modifiers

## v1.12.3 (2023-03-29)

### Bug Fixes and Other Changes

 * Revert threshold to switch AHS solvers

### Testing and Release Infrastructure

 * add dependabot updates for GH actions

## v1.12.2 (2023-03-27)

### Bug Fixes and Other Changes

 * update default step value in doc string for the rydberg simulator

## v1.12.1 (2023-03-14)

### Bug Fixes and Other Changes

 * ahs local simulator update

## v1.12.0 (2023-03-03)

### Deprecations and Removals

 * deprecate python 3.7

### Bug Fixes and Other Changes

 * Use `singledispatchmethod` from functools

### Documentation Changes

 * Remove Black badge

## v1.11.5.post0 (2023-02-13)

### Testing and Release Infrastructure

 * update github workflows for node12 retirement

## v1.11.5 (2023-02-09)

### Bug Fixes and Other Changes

 * update: adding build for python 3.10

## v1.11.4 (2023-01-16)

### Bug Fixes and Other Changes

 * tweak noise on sv test

## v1.11.3 (2023-01-05)

### Bug Fixes and Other Changes

 * numpy ragged array error

## v1.11.2 (2023-01-04)

### Bug Fixes and Other Changes

 * remove oq3 named sims

## v1.11.1 (2022-12-13)

### Bug Fixes and Other Changes

 * remove warning for binary expressions

## v1.11.0 (2022-12-07)

### Features

 * Adjoint Gradient changes

### Bug Fixes and Other Changes

 * Relax pydantic version constraint

## v1.10.2 (2022-11-22)

### Bug Fixes and Other Changes

 * regex escape char in unit test

## v1.10.1.post0 (2022-11-21)

### Testing and Release Infrastructure

 * Remove Ocean plugin from dependent tests

## v1.10.1 (2022-11-15)

### Bug Fixes and Other Changes

 * Reference code from the current commit for dependent tests

## v1.10.0 (2022-10-31)

### Features

 * neutral atom simulator

## v1.9.1 (2022-10-27)

### Bug Fixes and Other Changes

 * Allow verbatim pragma

## v1.9.0 (2022-09-15)

### Features

 * update antlr version to 4.9.2

## v1.8.1 (2022-08-31)

### Bug Fixes and Other Changes

 * add native gates to device properties

## v1.8.0 (2022-08-29)

### Features

 * add ionq native gates
 * optimize interpretation by enabling direct computation of bu…

## v1.7.2.post0 (2022-08-10)

### Testing and Release Infrastructure

 * Don't run tests on push to feature branches
 * Add SF plugin to dependent tests

## v1.7.2 (2022-08-05)

### Bug Fixes and Other Changes

 * correct behavior for result types all

## v1.7.1 (2022-08-04)

### Bug Fixes and Other Changes

 * rebuild parsers with new antlr version

## v1.7.0 (2022-08-04)

### Features

 * Simulation of OpenQASM programs

## v1.6.3 (2022-08-04)

### Bug Fixes and Other Changes

 * remove pytester
 * bump pytest version further
 * modify pytester reference to _pytest.pytester
 * pin pytest version for pytester plugin
 * Enable simulation of OpenQASM programs 🚀 (#💯)

## v1.6.2 (2022-04-19)

### Bug Fixes and Other Changes

 * align ECR gate definition with OQC

## v1.6.1 (2022-04-15)

### Bug Fixes and Other Changes

 * ensure correct behavior for target ordering with DensityMatrix r…

## v1.6.0 (2022-04-12)

### Features

 * add ECR gate (#5)

## v1.5.0 (2022-02-01)

### Features

 * adding two qubit Pauli channels

## v1.4.0 (2022-01-27)

### Features

 * added controlled-sqrt-not gate.

### Bug Fixes and Other Changes

 * Add controlled-sqrt-not gate to dm simulator

## v1.3.0 (2021-08-23)

### Features

 * Calculate arbitrary observables

## v1.2.3 (2021-08-12)

### Bug Fixes and Other Changes

 * Calculate exact statistics from trace

### Documentation Changes

 * Doc corrections

## v1.2.2 (2021-08-06)

### Bug Fixes and Other Changes

 * Reconcile supported operations with managed format

## v1.2.1 (2021-05-26)

### Bug Fixes and Other Changes

 * Fix perf tests

## v1.2.0 (2021-05-24)

### Features

 * Density matrix simulator

### Testing and Release Infrastructure

 * Use GitHub source for tox tests

## v1.1.1.post2 (2021-03-19)

### Testing and Release Infrastructure

 * Run unit tests for dependent packages

## v1.1.1.post1 (2021-03-11)

### Testing and Release Infrastructure

 * Add Python 3.9

## v1.1.1.post0 (2021-03-03)

### Testing and Release Infrastructure

 * Add team to CODEOWNERS
 * Use main instead of PyPi for build dependencies

## v1.1.1 (2021-01-27)

### Bug Fixes and Other Changes

 * Make tensor products more efficient

## v1.1.0.post2 (2021-01-12)

### Testing and Release Infrastructure

 * Enable Codecov

## v1.1.0.post1 (2020-12-30)

### Testing and Release Infrastructure

 * Add build badge
 * Use GitHub Actions for CI

## v1.1.0.post0 (2020-12-04)

### Testing and Release Infrastructure

 * Change tox basepython to python3

## v1.1.0 (2020-11-26)

### Features

 * Always accept identity observable factors

## v1.0.1.post0 (2020-10-30)

### Testing and Release Infrastructure

 * updating CODEOWNERS

## v1.0.1 (2020-10-29)

### Bug Fixes and Other Changes

 * Enable simultaneous measurement of observables with shared factors

## v1.0.0.post2 (2020-09-09)

### Documentation Changes

 * Add README badges
 * Get Read the Docs working
 * add readthedocs link

### Testing and Release Infrastructure

 * Add CHANGELOG.md
 * Update formatting to follow new black rules
 * Automatically publish to PyPi
 * add stale workflow and labels to issues templates

## v1.0.0.post1 (2020-08-14)

The only way to update a description in PyPi is to upload new files;
however, uploading an existing version is prohibited. The recommended
way to deal with this is with
[post-releases](https://www.python.org/dev/peps/pep-0440/#post-releases).

## v1.0.0 (2020-08-13)

This is the public release of the Amazon Braket Default Simulator!

The Amazon Braket Default Simulator is a Python open source library that provides an implementation of a quantum simulator that you can run locally.<|MERGE_RESOLUTION|>--- conflicted
+++ resolved
@@ -1,7 +1,5 @@
 # Changelog
 
-<<<<<<< HEAD
-=======
 ## v1.30.1 (2025-09-10)
 
 ### Bug Fixes and Other Changes
@@ -29,7 +27,6 @@
 
  * Add Python 3.12, 3.13 to supported versions
 
->>>>>>> 0221fc83
 ## v1.28.0 (2025-08-18)
 
 ### Features
