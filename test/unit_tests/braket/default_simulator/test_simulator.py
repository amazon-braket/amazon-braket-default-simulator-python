# Copyright Amazon.com Inc. or its affiliates. All Rights Reserved.
#
# Licensed under the Apache License, Version 2.0 (the "License"). You
# may not use this file except in compliance with the License. A copy of
# the License is located at
#
#     http://aws.amazon.com/apache2.0/
#
# or in the "license" file accompanying this file. This file is
# distributed on an "AS IS" BASIS, WITHOUT WARRANTIES OR CONDITIONS OF
# ANY KIND, either express or implied. See the License for the specific
# language governing permissions and limitations under the License.

import numpy as np
import pytest

from braket.default_simulator import observables
from braket.default_simulator.result_types import DensityMatrix, Expectation, Probability, Variance
from braket.default_simulator.simulator import BaseLocalSimulator


@pytest.mark.parametrize(
    "result_type",
    [
        Expectation(observables.PauliX([1])),
        Variance(observables.TensorProduct([observables.PauliY([0]), observables.PauliZ([1])])),
        Expectation(
            observables.TensorProduct(
                [observables.Identity([0]), observables.Hermitian(np.eye(2), [1])]
            )
        ),
        Expectation(observables.Hermitian(np.eye(4), [0, 1])),
        Variance(observables.PauliX()),
        DensityMatrix([1]),
        Probability([1]),
    ],
)
def test_validate_result_types_qubits_exist(result_type):
    BaseLocalSimulator._validate_result_types_qubits_exist([result_type], 2)


@pytest.mark.xfail(raises=ValueError)
@pytest.mark.parametrize(
    "result_type", [Expectation(observables.PauliX([1])), DensityMatrix([1]), Probability([1])]
)
def test_validate_result_types_qubits_exist_error(result_type):
    BaseLocalSimulator._validate_result_types_qubits_exist([result_type], 1)


def test_observable_hash_tensor_product():
    matrix = np.eye(4)
    obs = observables.TensorProduct(
        [observables.PauliX([0]), observables.Hermitian(matrix, [1, 2]), observables.PauliY([1])]
    )
    hash_dict = BaseLocalSimulator._observable_hash(obs)
    matrix_hash = hash_dict[1]
    assert hash_dict == {0: "PauliX", 1: matrix_hash, 2: matrix_hash, 3: "PauliY"}


def test_base_local_simulator_abstract():
<<<<<<< HEAD
    abstract_methods = (
        "Can't instantiate abstract class BaseLocalSimulator without an implementation for "
        "abstract methods 'initialize_simulation', 'properties'"
    )
    with pytest.raises(TypeError, match=abstract_methods):
=======
    with pytest.raises(TypeError, match="Can't instantiate abstract class BaseLocalSimulator"):
>>>>>>> 95b1b3c9
        BaseLocalSimulator()<|MERGE_RESOLUTION|>--- conflicted
+++ resolved
@@ -58,13 +58,5 @@
 
 
 def test_base_local_simulator_abstract():
-<<<<<<< HEAD
-    abstract_methods = (
-        "Can't instantiate abstract class BaseLocalSimulator without an implementation for "
-        "abstract methods 'initialize_simulation', 'properties'"
-    )
-    with pytest.raises(TypeError, match=abstract_methods):
-=======
     with pytest.raises(TypeError, match="Can't instantiate abstract class BaseLocalSimulator"):
->>>>>>> 95b1b3c9
         BaseLocalSimulator()