# Copyright Amazon.com Inc. or its affiliates. All Rights Reserved.
#
# Licensed under the Apache License, Version 2.0 (the "License"). You
# may not use this file except in compliance with the License. A copy of
# the License is located at
#
#     http://aws.amazon.com/apache2.0/
#
# or in the "license" file accompanying this file. This file is
# distributed on an "AS IS" BASIS, WITHOUT WARRANTIES OR CONDITIONS OF
# ANY KIND, either express or implied. See the License for the specific
# language governing permissions and limitations under the License.

import cmath
import json
import re
import sys
from collections import Counter, namedtuple
from unittest.mock import patch

import numpy as np
import pytest
from braket.device_schema.simulators import (
    GateModelSimulatorDeviceCapabilities,
    GateModelSimulatorDeviceParameters,
)
from braket.ir.jaqcd import Amplitude, DensityMatrix, Expectation, Probability
from braket.ir.jaqcd import Program as JaqcdProgram
from braket.ir.jaqcd import StateVector, Variance
from braket.ir.openqasm import Program as OpenQASMProgram
from braket.ir.openqasm.program_set_v1 import ProgramSet
from braket.ir.openqasm.program_v1 import Program
from braket.task_result import AdditionalMetadata, TaskMetadata
<<<<<<< HEAD
from braket.default_simulator.linalg_utils import multiply_matrix
=======
from braket.task_result.program_set_executable_result_v1 import (
    ProgramSetExecutableResult,
    ProgramSetExecutableResultMetadata,
)
from braket.task_result.program_set_task_metadata_v1 import ProgramMetadata, ProgramSetTaskMetadata

>>>>>>> 08e0d4fa
from braket.default_simulator import DefaultSimulator, StateVectorSimulator, observables

CircuitData = namedtuple("CircuitData", "circuit_ir probability_zero")


@pytest.fixture(params=["OpenQASM", "Jaqcd"])
def ir_type(request):
    return request.param


@pytest.fixture
def grcs_16_qubit(ir_type):
    if ir_type == "Jaqcd":
        with open("test/resources/grcs_16.json") as circuit_file:
            data = json.load(circuit_file)
            return CircuitData(
                JaqcdProgram.parse_raw(json.dumps(data["ir"])), data["probability_zero"]
            )
    return CircuitData(OpenQASMProgram(source="test/resources/grcs_16.qasm"), 0.0000062)


@pytest.fixture
def noncontiguous_jaqcd():
    with open("test/resources/noncontiguous_jaqcd.json") as jaqcd_definition:
        data = json.load(jaqcd_definition)
        return json.dumps(data)


@pytest.fixture
def bell_ir(ir_type):
    return (
        JaqcdProgram.parse_raw(
            json.dumps(
                {
                    "instructions": [
                        {"type": "h", "target": 0},
                        {"type": "cnot", "target": 1, "control": 0},
                    ]
                }
            )
        )
        if ir_type == "Jaqcd"
        else OpenQASMProgram(
            source="""
            OPENQASM 3.0;
            qubit[2] q;

            h q[0];
            cnot q[0], q[1];
            """
        )
    )


@pytest.mark.parametrize("batch_size", [1, 5, 10])
def test_simulator_run_grcs_16(grcs_16_qubit, batch_size):
    simulator = StateVectorSimulator()
    if isinstance(grcs_16_qubit.circuit_ir, JaqcdProgram):
        result = simulator.run(
            grcs_16_qubit.circuit_ir, qubit_count=16, shots=0, batch_size=batch_size
        )
    else:
        result = simulator.run(grcs_16_qubit.circuit_ir, shots=0, batch_size=batch_size)
    state_vector = result.resultTypes[0].value
    assert cmath.isclose(abs(state_vector[0]) ** 2, grcs_16_qubit.probability_zero, abs_tol=1e-7)


@pytest.mark.parametrize("batch_size", [1, 5, 10])
def test_simulator_run_bell_pair(bell_ir, batch_size, caplog):
    simulator = StateVectorSimulator()
    shots_count = 10000
    if isinstance(bell_ir, JaqcdProgram):
        # Ignore qubit_count
        result = simulator.run(bell_ir, shots=shots_count, batch_size=batch_size)
    else:
        result = simulator.run(bell_ir, shots=shots_count, batch_size=batch_size)

    assert all([len(measurement) == 2] for measurement in result.measurements)
    assert len(result.measurements) == shots_count
    counter = Counter(["".join(measurement) for measurement in result.measurements])
    assert counter.keys() == {"00", "11"}
    assert 0.4 < counter["00"] / (counter["00"] + counter["11"]) < 0.6
    assert 0.4 < counter["11"] / (counter["00"] + counter["11"]) < 0.6
    assert result.taskMetadata == TaskMetadata(
        id=result.taskMetadata.id, deviceId=StateVectorSimulator.DEVICE_ID, shots=shots_count
    )
    assert result.additionalMetadata == AdditionalMetadata(action=bell_ir)
    assert not caplog.text


def test_properties():
    simulator = StateVectorSimulator()
    observables = ["x", "y", "z", "h", "i", "hermitian"]
    max_shots = sys.maxsize
    qubit_count = 26
    expected_properties = GateModelSimulatorDeviceCapabilities.parse_obj(
        {
            "service": {
                "executionWindows": [
                    {
                        "executionDay": "Everyday",
                        "windowStartHour": "00:00",
                        "windowEndHour": "23:59:59",
                    }
                ],
                "shotsRange": [0, max_shots],
            },
            "action": {
                "braket.ir.openqasm.program": {
                    "actionType": "braket.ir.openqasm.program",
                    "version": ["1"],
                    "supportedOperations": [
                        # OpenQASM primitives
                        "U",
                        "GPhase",
                        # builtin Braket gates
                        "ccnot",
                        "cnot",
                        "cphaseshift",
                        "cphaseshift00",
                        "cphaseshift01",
                        "cphaseshift10",
                        "cswap",
                        "cv",
                        "cy",
                        "cz",
                        "ecr",
                        "gpi",
                        "gpi2",
                        "h",
                        "i",
                        "iswap",
                        "ms",
                        "pswap",
                        "phaseshift",
                        "prx",
                        "rx",
                        "ry",
                        "rz",
                        "s",
                        "si",
                        "swap",
                        "t",
                        "ti",
                        "unitary",
                        "v",
                        "vi",
                        "x",
                        "xx",
                        "xy",
                        "y",
                        "yy",
                        "z",
                        "zz",
                    ],
                    "supportedModifiers": [
                        {
                            "name": "ctrl",
                        },
                        {
                            "name": "negctrl",
                        },
                        {
                            "name": "pow",
                            "exponent_types": ["int", "float"],
                        },
                        {
                            "name": "inv",
                        },
                    ],
                    "supportedPragmas": [
                        "braket_unitary_matrix",
                        "braket_result_type_state_vector",
                        "braket_result_type_density_matrix",
                        "braket_result_type_sample",
                        "braket_result_type_expectation",
                        "braket_result_type_variance",
                        "braket_result_type_probability",
                        "braket_result_type_amplitude",
                    ],
                    "forbiddenPragmas": [
                        "braket_noise_amplitude_damping",
                        "braket_noise_bit_flip",
                        "braket_noise_depolarizing",
                        "braket_noise_kraus",
                        "braket_noise_pauli_channel",
                        "braket_noise_generalized_amplitude_damping",
                        "braket_noise_phase_flip",
                        "braket_noise_phase_damping",
                        "braket_noise_two_qubit_dephasing",
                        "braket_noise_two_qubit_depolarizing",
                        "braket_result_type_adjoint_gradient",
                    ],
                    "supportedResultTypes": [
                        {
                            "name": "Sample",
                            "observables": observables,
                            "minShots": 1,
                            "maxShots": max_shots,
                        },
                        {
                            "name": "Expectation",
                            "observables": observables,
                            "minShots": 0,
                            "maxShots": max_shots,
                        },
                        {
                            "name": "Variance",
                            "observables": observables,
                            "minShots": 0,
                            "maxShots": max_shots,
                        },
                        {"name": "Probability", "minShots": 0, "maxShots": max_shots},
                        {"name": "StateVector", "minShots": 0, "maxShots": 0},
                        {"name": "DensityMatrix", "minShots": 0, "maxShots": 0},
                        {"name": "Amplitude", "minShots": 0, "maxShots": 0},
                    ],
                    "supportPhysicalQubits": False,
                    "supportsPartialVerbatimBox": False,
                    "requiresContiguousQubitIndices": False,
                    "requiresAllQubitsMeasurement": False,
                    "supportsUnassignedMeasurements": True,
                    "disabledQubitRewiringSupported": False,
                },
                "braket.ir.jaqcd.program": {
                    "actionType": "braket.ir.jaqcd.program",
                    "version": ["1"],
                    "supportedOperations": [
                        "ccnot",
                        "cnot",
                        "cphaseshift",
                        "cphaseshift00",
                        "cphaseshift01",
                        "cphaseshift10",
                        "cswap",
                        "cv",
                        "cy",
                        "cz",
                        "ecr",
                        "h",
                        "i",
                        "iswap",
                        "pswap",
                        "phaseshift",
                        "rx",
                        "ry",
                        "rz",
                        "s",
                        "si",
                        "swap",
                        "t",
                        "ti",
                        "unitary",
                        "v",
                        "vi",
                        "x",
                        "xx",
                        "xy",
                        "y",
                        "yy",
                        "z",
                        "zz",
                    ],
                    "supportedResultTypes": [
                        {
                            "name": "Sample",
                            "observables": observables,
                            "minShots": 1,
                            "maxShots": max_shots,
                        },
                        {
                            "name": "Expectation",
                            "observables": observables,
                            "minShots": 0,
                            "maxShots": max_shots,
                        },
                        {
                            "name": "Variance",
                            "observables": observables,
                            "minShots": 0,
                            "maxShots": max_shots,
                        },
                        {"name": "Probability", "minShots": 0, "maxShots": max_shots},
                        {"name": "StateVector", "minShots": 0, "maxShots": 0},
                        {"name": "DensityMatrix", "minShots": 0, "maxShots": 0},
                        {"name": "Amplitude", "minShots": 0, "maxShots": 0},
                    ],
                },
            },
            "paradigm": {"qubitCount": qubit_count},
            "deviceParameters": GateModelSimulatorDeviceParameters.schema(),
        }
    )
    assert simulator.properties == expected_properties


def test_alias():
    assert StateVectorSimulator().properties == DefaultSimulator().properties


@pytest.fixture
def sv_adder():
    return """
    OPENQASM 3;

    input uint[4] a_in;
    input uint[4] b_in;

    gate majority a, b, c {
        cnot c, b;
        cnot c, a;
        ccnot a, b, c;
    }

    gate unmaj a, b, c {
        ccnot a, b, c;
        cnot c, a;
        cnot a, b;
    }

    qubit cin;
    qubit[4] a;
    qubit[4] b;
    qubit cout;

    // set input states
    for int[8] i in [0: 3] {
      if(bool(a_in[i])) x a[i];
      if(bool(b_in[i])) x b[i];
    }

    // add a to b, storing result in b
    majority cin, b[3], a[3];
    for int[8] i in [3: -1: 1] { majority a[i], b[i - 1], a[i - 1]; }
    cnot a[0], cout;
    for int[8] i in [1: 3] { unmaj a[i], b[i - 1], a[i - 1]; }
    unmaj cin, b[3], a[3];

    // todo: subtle bug when trying to get a result type for both at once
    #pragma braket result probability cout, b
    #pragma braket result probability cout
    #pragma braket result probability b
    """


def test_gphase():
    qasm = """
    qubit[2] qs;

    int[8] two = 2;

    gate x a { U(π, 0, π) a; }
    gate cx c, a { ctrl @ x c, a; }
    gate phase c, a {
        gphase(π/2);
        pow(1) @ ctrl(two) @ gphase(π) c, a;
    }
    gate h a { U(π/2, 0, π) a; }

    inv @ U(π/2, 0, π) qs[0];
    cx qs[0], qs[1];
    phase qs[0], qs[1];

    gphase(π);
    inv @ gphase(π / 2);
    negctrl @ ctrl @ gphase(2 * π) qs[0], qs[1];

    #pragma braket result amplitude '00', '01', '10', '11'
    """
    simulator = StateVectorSimulator()
    result = simulator.run(OpenQASMProgram(source=qasm))
    sv = [result.resultTypes[0].value[state] for state in ("00", "01", "10", "11")]
    assert np.allclose(sv, [-1 / np.sqrt(2), 0, 0, 1 / np.sqrt(2)])


def test_adder(sv_adder):
    simulator = StateVectorSimulator()
    inputs = {"a_in": 7, "b_in": 3}
    result = simulator.run(OpenQASMProgram(source=sv_adder, inputs=inputs), shots=100)
    assert result.resultTypes[0] == Probability(targets=[9, 5, 6, 7, 8])


def test_adder_analytic(sv_adder):
    simulator = StateVectorSimulator()
    inputs = {"a_in": 7, "b_in": 3}
    result = simulator.run(OpenQASMProgram(source=sv_adder, inputs=inputs))
    expected_probs = np.zeros(2**5)
    expected_probs[10] = 1
    probs = np.outer(result.resultTypes[1].value, result.resultTypes[2].value).flatten()
    assert np.allclose(probs, expected_probs)


def test_result_types_analytic():
    simulator = StateVectorSimulator()
    qasm = """
    qubit[3] q;
    bit[3] c;

    h q[0];
    cnot q[0], q[1];
    cnot q[1], q[2];
    x q[2];

    // {{ 001: .5, 110: .5 }}

    #pragma braket result state_vector
    #pragma braket result probability
    #pragma braket result probability all
    #pragma braket result probability q
    #pragma braket result probability q[0]
    #pragma braket result probability q[0:1]
    #pragma braket result probability q[{0, 2, 1}]
    #pragma braket result amplitude "001", "110"
    #pragma braket result density_matrix
    #pragma braket result density_matrix q
    #pragma braket result density_matrix q[0]
    #pragma braket result density_matrix q[0:1]
    #pragma braket result density_matrix q[0], q[1]
    #pragma braket result density_matrix q[{0, 2, 1}]
    #pragma braket result expectation z(q[0])
    #pragma braket result expectation x all
    #pragma braket result variance x(q[0]) @ z(q[2]) @ h(q[1])
    #pragma braket result expectation hermitian([[0, -1im], [0 + 1im, 0]]) q[0]
    """
    program = OpenQASMProgram(source=qasm)
    result = simulator.run(program, shots=0)

    result_types = result.resultTypes

    assert result_types[0].type == StateVector()
    assert result_types[1].type == Probability()
    assert result_types[2].type == Probability()
    assert result_types[3].type == Probability(targets=(0, 1, 2))
    assert result_types[4].type == Probability(targets=(0,))
    assert result_types[5].type == Probability(targets=(0, 1))
    assert result_types[6].type == Probability(targets=(0, 2, 1))
    assert result_types[7].type == Amplitude(states=("001", "110"))
    assert result_types[8].type == DensityMatrix()
    assert result_types[9].type == DensityMatrix(targets=(0, 1, 2))
    assert result_types[10].type == DensityMatrix(targets=(0,))
    assert result_types[11].type == DensityMatrix(targets=(0, 1))
    assert result_types[12].type == DensityMatrix(targets=(0, 1))
    assert result_types[13].type == DensityMatrix(targets=(0, 2, 1))
    assert result_types[14].type == Expectation(observable=("z",), targets=(0,))
    assert result_types[15].type == Expectation(observable=("x",))
    assert result_types[16].type == Variance(observable=("x", "z", "h"), targets=(0, 2, 1))
    assert result_types[17].type == Expectation(
        observable=([[[0, 0], [0, -1]], [[0, 1], [0, 0]]],),
        targets=(0,),
    )

    assert np.allclose(
        result_types[0].value,
        [0, 1 / np.sqrt(2), 0, 0, 0, 0, 1 / np.sqrt(2), 0],
    )
    assert np.allclose(
        result_types[1].value,
        [0, 0.5, 0, 0, 0, 0, 0.5, 0],
    )
    assert np.allclose(
        result_types[2].value,
        [0, 0.5, 0, 0, 0, 0, 0.5, 0],
    )
    assert np.allclose(
        result_types[3].value,
        [0, 0.5, 0, 0, 0, 0, 0.5, 0],
    )
    assert np.allclose(
        result_types[4].value,
        [0.5, 0.5],
    )
    assert np.allclose(
        result_types[5].value,
        [0.5, 0, 0, 0.5],
    )
    assert np.allclose(
        result_types[6].value,
        [0, 0, 0.5, 0, 0, 0.5, 0, 0],
    )
    assert np.isclose(result_types[7].value["001"], 1 / np.sqrt(2))
    assert np.isclose(result_types[7].value["110"], 1 / np.sqrt(2))
    assert np.allclose(
        result_types[8].value,
        [
            [0, 0, 0, 0, 0, 0, 0, 0],
            [0, 0.5, 0, 0, 0, 0, 0.5, 0],
            [0, 0, 0, 0, 0, 0, 0, 0],
            [0, 0, 0, 0, 0, 0, 0, 0],
            [0, 0, 0, 0, 0, 0, 0, 0],
            [0, 0, 0, 0, 0, 0, 0, 0],
            [0, 0.5, 0, 0, 0, 0, 0.5, 0],
            [0, 0, 0, 0, 0, 0, 0, 0],
        ],
    )
    assert np.allclose(
        result_types[9].value,
        [
            [0, 0, 0, 0, 0, 0, 0, 0],
            [0, 0.5, 0, 0, 0, 0, 0.5, 0],
            [0, 0, 0, 0, 0, 0, 0, 0],
            [0, 0, 0, 0, 0, 0, 0, 0],
            [0, 0, 0, 0, 0, 0, 0, 0],
            [0, 0, 0, 0, 0, 0, 0, 0],
            [0, 0.5, 0, 0, 0, 0, 0.5, 0],
            [0, 0, 0, 0, 0, 0, 0, 0],
        ],
    )
    assert np.allclose(
        result_types[10].value,
        np.eye(2) * 0.5,
    )
    assert np.allclose(
        result_types[11].value,
        [[0.5, 0, 0, 0], [0, 0, 0, 0], [0, 0, 0, 0], [0, 0, 0, 0.5]],
    )
    assert np.allclose(
        result_types[12].value,
        [[0.5, 0, 0, 0], [0, 0, 0, 0], [0, 0, 0, 0], [0, 0, 0, 0.5]],
    )
    assert np.allclose(
        result_types[13].value,
        [
            [0, 0, 0, 0, 0, 0, 0, 0],
            [0, 0, 0, 0, 0, 0, 0, 0],
            [0, 0, 0.5, 0, 0, 0.5, 0, 0],
            [0, 0, 0, 0, 0, 0, 0, 0],
            [0, 0, 0, 0, 0, 0, 0, 0],
            [0, 0, 0.5, 0, 0, 0.5, 0, 0],
            [0, 0, 0, 0, 0, 0, 0, 0],
            [0, 0, 0, 0, 0, 0, 0, 0],
        ],
    )
    assert np.allclose(result_types[14].value, 0)
    assert np.allclose(result_types[14].value, 0)
    assert np.allclose(result_types[16].value, 1)
    assert np.allclose(result_types[17].value, 0)


def test_invalid_standard_observable_target():
    qasm = """
    qubit[2] qs;
    #pragma braket result variance x(qs)
    """
    simulator = StateVectorSimulator()
    program = OpenQASMProgram(source=qasm)

    must_be_one_qubit = "Standard observable target must be exactly 1 qubit."

    with pytest.raises(ValueError, match=must_be_one_qubit):
        simulator.run(program, shots=0)


@pytest.mark.parametrize("shots", (0, 10))
def test_invalid_hermitian_target(shots):
    qasm = """
    OPENQASM 3.0;
    qubit[3] q;
    i q;
    #pragma braket result expectation hermitian([[-6+0im, 2+1im, -3+0im, -5+2im], [2-1im, 0im, 2-1im, -5+4im], [-3+0im, 2+1im, 0im, -4+3im], [-5-2im, -5-4im, -4-3im, -6+0im]]) q[0] # noqa: E501
    """
    simulator = StateVectorSimulator()
    program = OpenQASMProgram(source=qasm)

    invalid_observable = re.escape(
        "Invalid observable specified: ["
        "[[-6.0, 0.0], [2.0, 1.0], [-3.0, 0.0], [-5.0, 2.0]], "
        "[[2.0, -1.0], [0.0, 0.0], [2.0, -1.0], [-5.0, 4.0]], "
        "[[-3.0, 0.0], [2.0, 1.0], [0.0, 0.0], [-4.0, 3.0]], "
        "[[-5.0, -2.0], [-5.0, -4.0], [-4.0, -3.0], [-6.0, 0.0]]"
        "], targets: [0]"
    )

    with pytest.raises(ValueError, match=invalid_observable):
        simulator.run(program, shots=shots)


@pytest.fixture
def bell_ir_with_result(ir_type):
    def _bell_ir_with_result(targets=None):
        if ir_type == "Jaqcd":
            return JaqcdProgram.parse_raw(
                json.dumps(
                    {
                        "instructions": [
                            {"type": "h", "target": 0},
                            {"type": "cnot", "target": 1, "control": 0},
                        ],
                        "results": [
                            {"type": "amplitude", "states": ["11"]},
                            {"type": "expectation", "observable": ["x"], "targets": targets},
                        ],
                    }
                )
            )
        if targets is None:
            observable_string = "x all"
        elif len(targets) == 1:
            observable_string = f"x(q[{targets[0]}])"
        else:
            raise ValueError("bad test")

        return OpenQASMProgram(
            source=f"""
            qubit[2] q;

            h q[0];
            cnot q[0], q[1];

            #pragma braket result amplitude "11"
            #pragma braket result expectation {observable_string}
            """
        )

    return _bell_ir_with_result


@pytest.fixture
def circuit_noise(ir_type):
    if ir_type == "Jaqcd":
        return JaqcdProgram.parse_raw(
            json.dumps(
                {
                    "instructions": [
                        {"type": "h", "target": 0},
                        {"type": "cnot", "target": 1, "control": 0},
                        {"type": "bit_flip", "target": 0, "probability": 0.15},
                    ]
                }
            )
        )
    else:
        return OpenQASMProgram(
            source="""
            OPENQASM 3.0;
            qubit[2] q;
            h q[0];
            cnot q[0], q[1];
            #pragma braket noise bit_flip(.15) q[0]
            """
        )


def test_simulator_identity(caplog):
    simulator = StateVectorSimulator()
    shots_count = 1000
    programs = (
        JaqcdProgram.parse_raw(
            json.dumps({"instructions": [{"type": "i", "target": 0}, {"type": "i", "target": 1}]})
        ),
        OpenQASMProgram(
            source="""
            qubit[2] q;
            i q;
            """
        ),
    )
    for program in programs:
        if isinstance(program, JaqcdProgram):
            result = simulator.run(
                program,
                qubit_count=2,
                shots=shots_count,
            )
        else:
            result = simulator.run(
                program,
                shots=shots_count,
            )
        counter = Counter(["".join(measurement) for measurement in result.measurements])
        assert counter.keys() == {"00"}
        assert counter["00"] == shots_count
    assert not caplog.text


def test_simulator_instructions_not_supported(circuit_noise):
    simulator = StateVectorSimulator()
    no_noise = re.escape(
        "Noise instructions are not supported by the state vector simulator (by default). "
        'You need to use the density matrix simulator: LocalSimulator("braket_dm").'
    )
    with pytest.raises(TypeError, match=no_noise):
        if isinstance(circuit_noise, JaqcdProgram):
            simulator.run(circuit_noise, qubit_count=2, shots=0)
        else:
            simulator.run(circuit_noise, shots=0)


@pytest.mark.xfail(raises=ValueError)
def test_simulator_run_no_results_no_shots(bell_ir):
    simulator = StateVectorSimulator()
    if isinstance(bell_ir, JaqcdProgram):
        simulator.run(bell_ir, qubit_count=2, shots=0)
    else:
        simulator.run(bell_ir, shots=0)


def test_simulator_run_amplitude_shots():
    simulator = StateVectorSimulator()
    jaqcd = JaqcdProgram.parse_raw(
        json.dumps(
            {
                "instructions": [{"type": "h", "target": 0}],
                "results": [{"type": "amplitude", "states": ["00"]}],
            }
        )
    )
    qasm = OpenQASMProgram(
        source="""
        qubit q;
        h q;
        #pragma braket result amplitude "00"
        """
    )
    with pytest.raises(ValueError):
        simulator.run(jaqcd, qubit_count=2, shots=100)
    with pytest.raises(ValueError):
        simulator.run(qasm, shots=100)


def test_simulator_run_amplitude_no_shots_invalid_states():
    simulator = StateVectorSimulator()
    qasm = OpenQASMProgram(
        source="""
        qubit[2] q;
        h q[0];
        i q[1];
        #pragma braket result amplitude "0"
        """
    )
    with pytest.raises(ValueError):
        simulator.run(qasm, shots=0)
    jaqcd = JaqcdProgram.parse_raw(
        json.dumps(
            {
                "instructions": [{"type": "h", "target": 0}, {"type": "i", "target": 1}],
                "results": [{"type": "amplitude", "states": ["0"]}],
            }
        )
    )
    with pytest.raises(ValueError):
        simulator.run(jaqcd, qubit_count=2, shots=0)


def test_simulator_run_statevector_shots():
    simulator = StateVectorSimulator()
    jaqcd = JaqcdProgram.parse_raw(
        json.dumps(
            {"instructions": [{"type": "h", "target": 0}], "results": [{"type": "statevector"}]}
        )
    )
    qasm = OpenQASMProgram(
        source="""
        qubit q;
        h q;
        #pragma braket result state_vector
        """
    )
    with pytest.raises(ValueError):
        simulator.run(jaqcd, qubit_count=2, shots=100)
    with pytest.raises(ValueError):
        simulator.run(qasm, shots=100)


def test_simulator_run_result_types_shots(caplog):
    simulator = StateVectorSimulator()
    jaqcd = JaqcdProgram.parse_raw(
        json.dumps(
            {
                "instructions": [
                    {"type": "h", "target": 0},
                    {"type": "cnot", "target": 1, "control": 0},
                ],
                "results": [{"type": "expectation", "observable": ["z"], "targets": [1]}],
            }
        )
    )
    qasm = OpenQASMProgram(
        source="""
        qubit[2] qs;
        h qs[0];
        cnot qs[0], qs[1];
        #pragma braket result expectation x(qs[1])
        """
    )
    shots_count = 100
    jaqcd_result = simulator.run(jaqcd, qubit_count=2, shots=shots_count)
    qasm_result = simulator.run(qasm, shots=shots_count)
    for result in jaqcd_result, qasm_result:
        assert all([len(measurement) == 2] for measurement in result.measurements)
        assert len(result.measurements) == shots_count
        assert result.measuredQubits == [0, 1]
    # qasm_result.resultTypes carries info back to the BDK to calculate results
    assert not jaqcd_result.resultTypes
    assert not caplog.text


def test_simulator_run_result_types_shots_basis_rotation_gates(caplog):
    simulator = StateVectorSimulator()
    jaqcd = JaqcdProgram.parse_raw(
        json.dumps(
            {
                "instructions": [
                    {"type": "h", "target": 0},
                    {"type": "cnot", "target": 1, "control": 0},
                ],
                "basis_rotation_instructions": [{"type": "h", "target": 1}],
                "results": [{"type": "expectation", "observable": ["x"], "targets": [1]}],
            }
        )
    )
    qasm = OpenQASMProgram(
        source="""
        qubit[2] q;
        h q[0];
        cnot q[0], q[1];
        #pragma braket result expectation x(q[1])
        """
    )
    shots_count = 1000
    jaqcd_result = simulator.run(jaqcd, qubit_count=2, shots=shots_count)
    qasm_result = simulator.run(qasm, shots=shots_count)
    for result in jaqcd_result, qasm_result:
        assert all([len(measurement) == 2] for measurement in result.measurements)
        assert len(result.measurements) == shots_count
        assert result.measuredQubits == [0, 1]
    assert not jaqcd_result.resultTypes
    assert not caplog.text


@pytest.mark.xfail(raises=ValueError)
def test_simulator_run_result_types_shots_basis_rotation_gates_value_error():
    # not a valid computation path for openqasm, since basis rotation instructions
    # are calculated from the result types during simulation
    simulator = StateVectorSimulator()
    ir = JaqcdProgram.parse_raw(
        json.dumps(
            {
                "instructions": [
                    {"type": "h", "target": 0},
                    {"type": "cnot", "target": 1, "control": 0},
                ],
                "basis_rotation_instructions": [{"type": "foo", "target": 1}],
                "results": [{"type": "expectation", "observable": ["x"], "targets": [1]}],
            }
        )
    )
    shots_count = 1000
    simulator.run(ir, qubit_count=2, shots=shots_count)


@pytest.mark.parametrize(
    "ir, qubit_count",
    [
        (
            JaqcdProgram.parse_raw(
                json.dumps(
                    {
                        "instructions": [{"type": "z", "target": 2}],
                        "basis_rotation_instructions": [],
                        "results": [],
                    }
                )
            ),
            1,
        ),
        (
            JaqcdProgram.parse_raw(
                json.dumps(
                    {
                        "instructions": [{"type": "h", "target": 0}],
                        "basis_rotation_instructions": [{"type": "z", "target": 3}],
                        "results": [],
                    }
                )
            ),
            2,
        ),
    ],
)
def test_simulator_run_non_contiguous_qubits(ir, qubit_count):
    # not relevant for openqasm, since it handles qubit allocation
    simulator = StateVectorSimulator()
    shots_count = 1000
    simulator.run(ir, qubit_count=qubit_count, shots=shots_count)


@pytest.mark.parametrize(
    "ir, qubit_count",
    [
        (
            JaqcdProgram.parse_raw(
                json.dumps(
                    {
                        "results": [{"targets": [2], "type": "expectation", "observable": ["z"]}],
                        "basis_rotation_instructions": [],
                        "instructions": [{"type": "z", "target": 0}],
                    }
                )
            ),
            1,
        ),
        (
            JaqcdProgram.parse_raw(
                json.dumps(
                    {
                        "results": [{"targets": [2], "type": "expectation", "observable": ["z"]}],
                        "basis_rotation_instructions": [],
                        "instructions": [{"type": "z", "target": 0}, {"type": "z", "target": 1}],
                    }
                )
            ),
            2,
        ),
        (
            OpenQASMProgram(
                source="""
                qubit[2] q;
                z q;
                #pragma braket result expectation z(q[2])
                """
            ),
            None,
        ),
    ],
)
def test_simulator_run_observable_references_invalid_qubit(ir, qubit_count):
    simulator = StateVectorSimulator()
    shots_count = 0
    if isinstance(ir, JaqcdProgram):
        with pytest.raises(ValueError):
            simulator.run(ir, qubit_count=qubit_count, shots=shots_count)
    else:
        # index error since you're indexing from a logical qubit
        with pytest.raises(IndexError):
            simulator.run(ir, shots=shots_count)


@pytest.mark.parametrize("batch_size", [1, 5, 10])
@pytest.mark.parametrize("targets", [(None), ([1]), ([0])])
def test_simulator_bell_pair_result_types(bell_ir_with_result, targets, batch_size, caplog):
    simulator = StateVectorSimulator()
    ir = bell_ir_with_result(targets)
    if isinstance(ir, JaqcdProgram):
        result = simulator.run(ir, qubit_count=2, shots=0, batch_size=batch_size)
    else:
        result = simulator.run(ir, shots=0, batch_size=batch_size)
    assert len(result.resultTypes) == 2
    assert result.resultTypes[0].type == Amplitude(states=["11"])
    assert np.isclose(result.resultTypes[0].value["11"], 1 / np.sqrt(2))
    expected_expectation = Expectation(observable=["x"], targets=targets)
    assert result.resultTypes[1].type == expected_expectation
    assert np.allclose(result.resultTypes[1].value, 0 if targets else [0, 0])
    assert result.taskMetadata == TaskMetadata(
        id=result.taskMetadata.id, deviceId=StateVectorSimulator.DEVICE_ID, shots=0
    )
    assert result.additionalMetadata == AdditionalMetadata(action=ir)
    assert not caplog.text


def test_simulator_fails_samples_0_shots():
    simulator = StateVectorSimulator()
    jaqcd = JaqcdProgram.parse_raw(
        json.dumps(
            {
                "instructions": [{"type": "h", "target": 0}],
                "results": [{"type": "sample", "observable": ["x"], "targets": [0]}],
            }
        )
    )
    qasm = OpenQASMProgram(
        source="""
        qubit q;
        h q;
        #pragma braket result sample x(q)
        """
    )
    with pytest.raises(ValueError):
        simulator.run(jaqcd, qubit_count=1, shots=0)
    with pytest.raises(ValueError):
        simulator.run(qasm, shots=0)


@pytest.mark.parametrize(
    "result_types,expected",
    [
        (
            [
                {"type": "expectation", "observable": ["x"], "targets": [1]},
                {"type": "variance", "observable": ["x"], "targets": [1]},
            ],
            [0, 1],
        ),
        (
            [
                {"type": "expectation", "observable": ["x"]},
                {"type": "variance", "observable": ["x"], "targets": [1]},
            ],
            [[0, 0], 1],
        ),
        (
            [
                {
                    "type": "expectation",
                    "observable": [[[[0, 0], [1, 0]], [[1, 0], [0, 0]]]],
                    "targets": [1],
                },
                {
                    "type": "variance",
                    "observable": [[[[0, 0], [1, 0]], [[1, 0], [0, 0]]]],
                    "targets": [1],
                },
            ],
            [0, 1],
        ),
        (
            [
                {
                    "type": "expectation",
                    "observable": ["x", [[[0, 0], [1, 0]], [[1, 0], [0, 0]]]],
                    "targets": [0, 1],
                },
                {
                    "type": "expectation",
                    "observable": ["x", [[[0, 0], [1, 0]], [[1, 0], [0, 0]]]],
                    "targets": [0, 1],
                },
            ],
            [1, 1],
        ),
        (
            [
                {"type": "variance", "observable": ["x"], "targets": [1]},
                {"type": "expectation", "observable": ["x"]},
                {
                    "type": "expectation",
                    "observable": ["x", [[[0, 0], [1, 0]], [[1, 0], [0, 0]]]],
                    "targets": [0, 1],
                },
            ],
            [1, [0, 0], 1],
        ),
    ],
)
def test_simulator_valid_observables(result_types, expected):
    simulator = StateVectorSimulator()
    prog = JaqcdProgram.parse_raw(
        json.dumps(
            {
                "instructions": [
                    {"type": "h", "target": 0},
                    {"type": "cnot", "target": 1, "control": 0},
                ],
                "results": result_types,
            }
        )
    )
    result = simulator.run(prog, qubit_count=2, shots=0)
    for i in range(len(result_types)):
        assert np.allclose(result.resultTypes[i].value, expected[i])


@pytest.mark.parametrize(
    "result_types,expected",
    [
        (
            """
            #pragma braket result expectation x(q[1])
            #pragma braket result variance x(q[1])
            """,
            [0, 1],
        ),
        (
            """
            #pragma braket result expectation x all
            #pragma braket result variance x(q[1])
            """,
            [[0, 0], 1],
        ),
        (
            """
            #pragma braket result expectation hermitian([[0, 1], [1, 0]]) q[1]
            #pragma braket result variance hermitian([[0, 1], [1, 0]]) q[1]
            """,
            [0, 1],
        ),
        (
            """
            #pragma braket result expectation x(q[0]) @ hermitian([[0, 1], [1, 0]]) q[1]
            #pragma braket result expectation x(q[0]) @ hermitian([[0, 1], [1, 0]]) q[1]
            """,
            [1, 1],
        ),
        (
            """
            #pragma braket result variance x(q[1])
            #pragma braket result expectation x all
            #pragma braket result expectation x(q[0]) @ hermitian([[0, 1], [1, 0]]) q[1]
            """,
            [1, [0, 0], 1],
        ),
    ],
)
def test_simulator_valid_observables_qasm(result_types, expected, caplog):
    simulator = StateVectorSimulator()
    prog = OpenQASMProgram(
        source=f"""
        qubit[2] q;
        h q[0];
        cnot q[0], q[1];
        {result_types}
        """
    )
    result = simulator.run(prog, shots=0)
    for i in range(len(result_types.split("\n")) - 2):
        assert np.allclose(result.resultTypes[i].value, expected[i])
    assert not caplog.text


def test_observable_hash_tensor_product():
    matrix = np.eye(4)
    obs = observables.TensorProduct(
        [observables.PauliX([0]), observables.Hermitian(matrix, [1, 2]), observables.PauliY([1])]
    )
    hash_dict = StateVectorSimulator._observable_hash(obs)
    matrix_hash = hash_dict[1]
    assert hash_dict == {0: "PauliX", 1: matrix_hash, 2: matrix_hash, 3: "PauliY"}


def test_basis_rotation(caplog):
    qasm = """
    qubit q;
    qubit[2] qs;
    i q;
    h qs;
    #pragma braket result expectation x(q[0])
    #pragma braket result expectation x(qs[0]) @ i(qs[1])
    #pragma braket result variance x(q[0])
    """
    simulator = StateVectorSimulator()
    result = simulator.run(OpenQASMProgram(source=qasm), shots=1000)
    measurements = np.array(result.measurements, dtype=int)
    assert 400 < np.sum(measurements, axis=0)[0] < 600
    assert np.sum(measurements, axis=0)[1] == 0
    assert 400 < np.sum(measurements, axis=0)[2] < 600
    assert not caplog.text


def test_basis_rotation_all(caplog):
    qasm = """
    qubit q;
    qubit[2] qs;
    h q;
    h qs;
    #pragma braket result variance x all
    """
    simulator = StateVectorSimulator()
    result = simulator.run(OpenQASMProgram(source=qasm), shots=1000)
    measurements = np.array(result.measurements, dtype=int)
    assert np.array_equal(measurements, np.zeros([1000, 3]))


@pytest.mark.parametrize(
    "qasm, error_string",
    (
        (
            """
        qubit[2] q;
        i q;
        #pragma braket result expectation x(q[0])
        // # noqa: E501
        #pragma braket result expectation hermitian([[-6+0im, 2+1im, -3+0im, -5+2im], [2-1im, 0im, 2-1im, -5+4im], [-3+0im, 2+1im, 0im, -4+3im], [-5-2im, -5-4im, -4-3im, -6+0im]]) q[0:1]
        """,
            "Qubit part of incompatible results targets",
        ),
        (
            """
        qubit[2] q;
        i q;
        // # noqa: E501
        // # noqa: E501
        #pragma braket result expectation hermitian([[-6+0im, 2+1im, -3+0im, -5+2im], [2-1im, 0im, 2-1im, -5+4im], [-3+0im, 2+1im, 0im, -4+3im], [-5-2im, -5-4im, -4-3im, -6+0im]]) q[0:1]
        // # noqa: E501
        #pragma braket result expectation hermitian([[-5+0im, 2+1im, -3+0im, -5+2im], [2-1im, 0im, 2-1im, -5+4im], [-3+0im, 2+1im, 0im, -4+3im], [-5-2im, -5-4im, -4-3im, -6+0im]]) q[0:1]
        """,
            "Conflicting result types applied to a single qubit",
        ),
        (
            """
        qubit[2] q;
        i q;
        #pragma braket result expectation x(q[0])
        #pragma braket result expectation z(q[0]) @ x(q[1])
        """,
            "Conflicting result types applied to a single qubit",
        ),
    ),
)
def test_partially_overlapping_basis_rotation(qasm, error_string):
    with pytest.raises(ValueError, match=error_string):
        simulator = StateVectorSimulator()
        simulator.run(OpenQASMProgram(source=qasm), shots=1000)


def test_sample(caplog):
    qasm = """
    qubit[2] qs;
    i qs;
    #pragma braket result sample x(qs[0]) @ i(qs[1])
    """
    simulator = StateVectorSimulator()
    result = simulator.run(OpenQASMProgram(source=qasm), shots=1000)
    measurements = np.array(result.measurements, dtype=int)
    assert 400 < np.sum(measurements, axis=0)[0] < 600
    assert np.sum(measurements, axis=0)[1] == 0
    assert not caplog.text


def test_adjoint_gradient_pragma_sv1():
    simulator = StateVectorSimulator()
    prog = OpenQASMProgram(
        source="""
        input float alpha;
        input float beta;
        qubit[1] q;
        h q[0];
        #pragma braket result adjoint_gradient h(q[0]) alpha, beta
        """,
        inputs={"alpha": 0.2, "beta": 0.3},
    )
    ag_not_supported = "Result type adjoint_gradient is not supported."

    with pytest.raises(TypeError, match=ag_not_supported):
        simulator.run(prog, shots=0)


def test_missing_input():
    qasm = """
    input int[8] in_int;
    int[8] doubled;

    doubled = in_int * 2;
    qubit q;
    rx(doubled) q;
    """
    simulator = StateVectorSimulator()
    missing_input = "Missing input variable 'in_int'."
    with pytest.raises(NameError, match=missing_input):
        simulator.run(OpenQASMProgram(source=qasm), shots=1000)


def test_measure_targets():
    qasm = """
    qubit[2] q;
    bit[1] b;
    h q[0];
    cnot q[0], q[1];
    b[0] = measure q[0];
    """
    simulator = StateVectorSimulator()
    result = simulator.run(OpenQASMProgram(source=qasm), shots=1000)
    measurements = np.array(result.measurements, dtype=int)
    assert 400 < np.sum(measurements, axis=0)[0] < 600
    assert len(measurements[0]) == 1
    assert result.measuredQubits == [0]


def test_measure_no_gates():
    qasm = """
    bit[4] b;
    qubit[4] q;
    b[0] = measure q[0];
    b[1] = measure q[1];
    b[2] = measure q[2];
    b[3] = measure q[3];
    """
    simulator = StateVectorSimulator()
    result = simulator.run(OpenQASMProgram(source=qasm), shots=1000)
    measurements = np.array(result.measurements, dtype=int)
    assert np.all(measurements == np.zeros((1000, 4)))
    # assert np.sum(measurements, axis=0)[2] == 0
    # assert len(measurements[0]) == 4
    assert result.measuredQubits == [0, 1, 2, 3]


def test_measure_with_qubits_not_used():
    qasm = """
    bit[5] b;
    qubit[5] q;
    h q[1];
    cnot q[1], q[3];
    b = measure q;
    """
    simulator = StateVectorSimulator()
    result = simulator.run(OpenQASMProgram(source=qasm), shots=1000)
    measurements = np.array(result.measurements, dtype=int)
    assert 400 < np.sum(measurements, axis=0)[1] < 600
    assert 400 < np.sum(measurements, axis=0)[3] < 600
    assert np.sum(measurements, axis=0)[0] == 0
    assert np.sum(measurements, axis=0)[2] == 0
    assert np.sum(measurements, axis=0)[4] == 0
    assert len(measurements[0]) == 5
    assert result.measuredQubits == [0, 1, 2, 3, 4]


@pytest.mark.parametrize(
    "operation, state_vector",
    [
        ["rx(π) q[0];", [0, -1j]],
        ["rx(pi) q[0];", [0, -1j]],
        ["rx(ℇ) q[0];", [0.21007866, -0.97768449j]],
        ["rx(euler) q[0];", [0.21007866, -0.97768449j]],
        ["rx(τ) q[0];", [-1, 0]],
        ["rx(tau) q[0];", [-1, 0]],
        ["rx(pi + pi) q[0];", [-1, 0]],
        ["rx(pi - pi) q[0];", [1, 0]],
        ["rx(-pi + pi) q[0];", [1, 0]],
        ["rx(pi * 2) q[0];", [-1, 0]],
        ["rx(pi / 2) q[0];", [0.70710678, -0.70710678j]],
        ["rx(-pi / 2) q[0];", [0.70710678, 0.70710678j]],
        ["rx(-pi) q[0];", [0, 1j]],
        ["rx(pi + 2 * pi) q[0];", [0, 1j]],
        ["rx(pi + pi / 2) q[0];", [-0.70710678, -0.70710678j]],
        ["rx((pi / 4) + (pi / 2) / 2) q[0];", [0.70710678, -0.70710678j]],
        ["rx(0) q[0];", [1, 0]],
        ["rx(0 + 0) q[0];", [1, 0]],
        ["rx((1.1 + 2.04) / 2) q[0];", [0.70738827, -0.70682518j]],
        ["rx((6 - 2.86) * 0.5) q[0];", [0.70738827, -0.70682518j]],
        ["rx(pi ** 2) q[0];", [0.22058404, 0.97536797j]],
    ],
)
def test_rotation_parameter_expressions(operation, state_vector):
    qasm = f"""
    OPENQASM 3.0;
    bit[1] b;
    qubit[1] q;
    {operation}
    #pragma braket result state_vector
    """
    simulator = StateVectorSimulator()
    result = simulator.run(OpenQASMProgram(source=qasm), shots=0)
    assert result.resultTypes[0].type == StateVector()
    assert np.allclose(result.resultTypes[0].value, np.array(state_vector))


def test_noncontiguous_qubits_jaqcd(noncontiguous_jaqcd):
    prg = JaqcdProgram.parse_raw(noncontiguous_jaqcd)
    result = StateVectorSimulator().run(prg, qubit_count=2, shots=1)

    assert result.measuredQubits == [0, 1]
    assert result.measurements in ([["0", "0"]], [["1", "1"]])


@pytest.mark.parametrize("qasm_file_name", ["noncontiguous_virtual", "noncontiguous_physical"])
def test_noncontiguous_qubits_openqasm(qasm_file_name):
    simulator = StateVectorSimulator()
    shots = 1000
    result = simulator.run(
        OpenQASMProgram(source=f"test/resources/{qasm_file_name}.qasm"), shots=shots
    )

    assert result.measuredQubits == [2, 8]
    measurements = np.array(result.measurements, dtype=int)
    assert measurements.shape == (shots, 2)
    assert all(
        (np.allclose(measurement, [0, 0]) or np.allclose(measurement, [1, 1]))
        for measurement in measurements
    )


def test_noncontiguous_qubits_jaqcd_multiple_controls():
    jaqcd_program = {
        "braketSchemaHeader": {"name": "braket.ir.jaqcd.program", "version": "1"},
        "instructions": [
            {"type": "x", "target": 3},
            {"type": "x", "target": 4},
            {"type": "ccnot", "controls": [3, 4], "target": 5},
        ],
    }
    prg = JaqcdProgram.parse_raw(json.dumps(jaqcd_program))
    result = StateVectorSimulator().run(prg, qubit_count=3, shots=1)

    assert result.measuredQubits == [0, 1, 2]
    assert result.measurements == [["1", "1", "1"]]


def test_noncontiguous_qubits_jaqcd_multiple_targets():
    jaqcd_program = {
        "braketSchemaHeader": {"name": "braket.ir.jaqcd.program", "version": "1"},
        "instructions": [{"type": "x", "target": 3}, {"type": "swap", "targets": [3, 4]}],
        "results": [{"type": "expectation", "observable": ["z"], "targets": [4]}],
    }
    prg = JaqcdProgram.parse_raw(json.dumps(jaqcd_program))
    result = StateVectorSimulator().run(prg, qubit_count=2, shots=0)

    assert result.measuredQubits == [0, 1]
    assert result.resultTypes[0].value == -1


def test_run_multiple():
    payloads = [
        OpenQASMProgram(
            source=f"""
            OPENQASM 3.0;
            bit[1] b;
            qubit[1] q;
            {gate} q[0];
            #pragma braket result state_vector
            """
        )
        for gate in ["h", "z", "x"]
    ]
    simulator = StateVectorSimulator()
    results = simulator.run_multiple(payloads, shots=0)
    assert np.allclose(results[0].resultTypes[0].value, np.array([1, 1]) / np.sqrt(2))
    assert np.allclose(results[1].resultTypes[0].value, np.array([1, 0]))
    assert np.allclose(results[2].resultTypes[0].value, np.array([0, 1]))


@pytest.mark.parametrize(
<<<<<<< HEAD
    "n_qubits,qubit_0,qubit_1",
    [
        (2, 0, 1),  # 2 qubits, swap 0 and 1
        (3, 0, 2),  # 3 qubits, swap 0 and 2
        (4, 1, 2),  # 4 qubits, swap 1 and 2
    ],
)
def test_run_multiple_swap_large(n_qubits, qubit_0, qubit_1):
    payload = OpenQASMProgram(
        source=f"""
        OPENQASM 3.0;
        qubit[{n_qubits}] q;
        h q[0:{n_qubits}];
        swap q[{qubit_0}], q[{qubit_1}];
        #pragma braket result state_vector
        """
    )

    simulator = StateVectorSimulator()
    result = simulator.run(payload, shots=0)

    size = 1 << n_qubits
    assert np.allclose(np.sum(np.abs(result.resultTypes[0].value) ** 2), 1.0)
    assert len(result.resultTypes[0].value) == size

    double_swap = OpenQASMProgram(
        source=f"""
        OPENQASM 3.0;
        qubit[{n_qubits}] q;
        h q[0:{n_qubits}];
        swap q[{qubit_0}], q[{qubit_1}];
        swap q[{qubit_0}], q[{qubit_1}];
        #pragma braket result state_vector
        """
    )

    double_result = simulator.run(double_swap, shots=0)
    expected_state = np.ones(size) / np.sqrt(size)
    assert np.allclose(double_result.resultTypes[0].value, expected_state)


def test_multiply_matrix_controlled_no_swap_info():
    state = np.zeros((2, 2), dtype=complex)
    state[0, 1] = 1.0

    x_matrix = np.array([[0, 1], [1, 0]], dtype=complex)

    result = multiply_matrix(
        state=state,
        matrix=x_matrix,
        targets=(1,),
        controls=(0,),
        control_state=(0,),
        return_swap_info=False,
    )

    expected = np.zeros((2, 2), dtype=complex)
    expected[0, 0] = 1.0

    assert isinstance(result, np.ndarray)
    assert not isinstance(result, tuple)
    assert np.allclose(result, expected)

    result_with_swap = multiply_matrix(
        state=state,
        matrix=x_matrix,
        targets=(1,),
        controls=(0,),
        control_state=(0,),
        return_swap_info=True,
    )

    assert isinstance(result_with_swap, tuple)
    assert len(result_with_swap) == 2
    assert isinstance(result_with_swap[0], np.ndarray)
    assert isinstance(result_with_swap[1], bool)
    assert np.allclose(result_with_swap[0], expected)
=======
    "qasm_all_one, qasm_all_zero",
    [
        (
            "bit[2] b;\nqubit[6] q;\nx q[2];\nx q[5];\nb[0] = measure q[2];\nb[1] = measure q[5];",
            "bit[2] b;\nqubit[6] q;\nz q[2];\nz q[5];\nb[0] = measure q[2];\nb[1] = measure q[5];",
        ),
        (
            "bit[2] b;\nx $2;\nx $5;\nb[0] = measure $2;\nb[1] = measure $5;",
            "bit[2] b;\nz $2;\nz $5;\nb[0] = measure $2;\nb[1] = measure $5;",
        ),
    ],
)
@patch("uuid.uuid4")
def test_run_program_set(mock_uuid, qasm_all_one, qasm_all_zero):
    shots = 10
    patched_id = "foo-bar"

    mock_uuid.return_value = patched_id
    prog1 = Program(source=qasm_all_one)
    prog2 = Program(source=qasm_all_zero)
    program_set = ProgramSet(programs=[prog1, prog2])
    result = StateVectorSimulator().run(program_set, shots=shots)

    expected_metadata = ProgramSetTaskMetadata(
        id=patched_id,
        requestedShots=shots,
        successfulShots=shots,
        totalFailedExecutables=0,
        deviceId="braket_sv",
        programMetadata=[
            ProgramMetadata(executables=[ProgramSetExecutableResultMetadata()]),
            ProgramMetadata(executables=[ProgramSetExecutableResultMetadata()]),
        ],
    )
    expected_program_0_executable_results = ProgramSetExecutableResult(
        inputsIndex=0,
        measurements=[[1, 1], [1, 1], [1, 1], [1, 1], [1, 1]],
        measuredQubits=[2, 5],
    )
    expected_program_1_executable_results = ProgramSetExecutableResult(
        inputsIndex=0,
        measurements=[[0, 0], [0, 0], [0, 0], [0, 0], [0, 0]],
        measuredQubits=[2, 5],
    )
    assert result.programResults[0].executableResults[0] == expected_program_0_executable_results
    assert result.programResults[1].executableResults[0] == expected_program_1_executable_results
    assert result.taskMetadata == expected_metadata


@patch("uuid.uuid4")
def test_program_set_parametric(mock_uuid):
    shots = 10
    patched_id = "foo-bar-parametric"

    mock_uuid.return_value = patched_id
    qasm = """
    OPENQASM 3.0;
    input float theta;
    bit[1] b;
    qubit[1] q;
    rx(theta) q[0];
    b = measure q;
    """
    program_set = ProgramSet(
        programs=[Program(source=qasm, inputs={"theta": [3.141592653589793, 6.283185307179586]})]
    )
    result = StateVectorSimulator().run(program_set, shots=shots)

    expected_metadata = ProgramSetTaskMetadata(
        id=patched_id,
        requestedShots=shots,
        successfulShots=shots,
        totalFailedExecutables=0,
        deviceId="braket_sv",
        programMetadata=[
            ProgramMetadata(
                executables=[
                    ProgramSetExecutableResultMetadata(),
                    ProgramSetExecutableResultMetadata(),
                ]
            )
        ],
    )
    expected_program_executable_0_results = ProgramSetExecutableResult(
        inputsIndex=0,
        measurements=[[1], [1], [1], [1], [1]],
        measuredQubits=[0],
    )
    expected_program_executable_1_results = ProgramSetExecutableResult(
        inputsIndex=1,
        measurements=[[0], [0], [0], [0], [0]],
        measuredQubits=[0],
    )
    assert result.programResults[0].executableResults[0] == expected_program_executable_0_results
    assert result.programResults[0].executableResults[1] == expected_program_executable_1_results
    assert result.taskMetadata == expected_metadata


def test_program_set_invalid_shots():
    program = Program(source="bit[2] b;\nqubit[2] q;\nx q;\nb = measure q;")
    program_set = ProgramSet(programs=[program, program])
    with pytest.raises(ValueError):
        StateVectorSimulator().run(program_set, shots=0)
    with pytest.raises(ValueError):
        StateVectorSimulator().run(program_set, shots=5)
>>>>>>> 08e0d4fa
<|MERGE_RESOLUTION|>--- conflicted
+++ resolved
@@ -31,16 +31,13 @@
 from braket.ir.openqasm.program_set_v1 import ProgramSet
 from braket.ir.openqasm.program_v1 import Program
 from braket.task_result import AdditionalMetadata, TaskMetadata
-<<<<<<< HEAD
 from braket.default_simulator.linalg_utils import multiply_matrix
-=======
 from braket.task_result.program_set_executable_result_v1 import (
     ProgramSetExecutableResult,
     ProgramSetExecutableResultMetadata,
 )
 from braket.task_result.program_set_task_metadata_v1 import ProgramMetadata, ProgramSetTaskMetadata
 
->>>>>>> 08e0d4fa
 from braket.default_simulator import DefaultSimulator, StateVectorSimulator, observables
 
 CircuitData = namedtuple("CircuitData", "circuit_ir probability_zero")
@@ -1460,7 +1457,6 @@
 
 
 @pytest.mark.parametrize(
-<<<<<<< HEAD
     "n_qubits,qubit_0,qubit_1",
     [
         (2, 0, 1),  # 2 qubits, swap 0 and 1
@@ -1538,7 +1534,8 @@
     assert isinstance(result_with_swap[0], np.ndarray)
     assert isinstance(result_with_swap[1], bool)
     assert np.allclose(result_with_swap[0], expected)
-=======
+
+    
     "qasm_all_one, qasm_all_zero",
     [
         (
@@ -1643,5 +1640,4 @@
     with pytest.raises(ValueError):
         StateVectorSimulator().run(program_set, shots=0)
     with pytest.raises(ValueError):
-        StateVectorSimulator().run(program_set, shots=5)
->>>>>>> 08e0d4fa
+        StateVectorSimulator().run(program_set, shots=5)