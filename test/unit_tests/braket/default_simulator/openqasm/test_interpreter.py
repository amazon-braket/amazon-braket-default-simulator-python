# Copyright Amazon.com Inc. or its affiliates. All Rights Reserved.
#
# Licensed under the Apache License, Version 2.0 (the "License"). You
# may not use this file except in compliance with the License. A copy of
# the License is located at
#
#     http://aws.amazon.com/apache2.0/
#
# or in the "license" file accompanying this file. This file is
# distributed on an "AS IS" BASIS, WITHOUT WARRANTIES OR CONDITIONS OF
# ANY KIND, either express or implied. See the License for the specific
# language governing permissions and limitations under the License.

import os
import re
import tempfile
from pathlib import Path

import numpy as np
import pytest
import sympy
from sympy import Symbol

from braket.default_simulator import StateVectorSimulation
from braket.default_simulator.openqasm.parser import openqasm_parser
from braket.default_simulator.openqasm.parser.openqasm_ast import QuantumBarrier
from braket.default_simulator.openqasm.interpreter import VerbatimBoxDelimiter
from braket.default_simulator.gate_operations import CX, GPhase, Hadamard, PauliX
from braket.default_simulator.gate_operations import PauliY as Y
from braket.default_simulator.gate_operations import RotX, U, Unitary
from braket.default_simulator.noise_operations import (
    AmplitudeDamping,
    BitFlip,
    Depolarizing,
    GeneralizedAmplitudeDamping,
    Kraus,
    PauliChannel,
    PhaseDamping,
    PhaseFlip,
    TwoQubitDephasing,
    TwoQubitDepolarizing,
)
from braket.default_simulator.observables import Hermitian, PauliY
from braket.default_simulator.openqasm._helpers.casting import (
    convert_bool_array_to_string,
    convert_string_to_bool_array,
)
from braket.default_simulator.openqasm.circuit import Circuit
from braket.default_simulator.openqasm.interpreter import Interpreter
from braket.default_simulator.openqasm.parser.openqasm_ast import (
    AngleType,
    ArrayLiteral,
    ArrayType,
    BitstringLiteral,
    BitType,
    BooleanLiteral,
    BoolType,
    FloatLiteral,
    FloatType,
    Identifier,
    IndexedIdentifier,
    IntegerLiteral,
    IntType,
    QuantumGate,
    QuantumGateDefinition,
    SymbolLiteral,
    UintType,
)
from braket.default_simulator.openqasm.program_context import QubitTable


def test_bit_declaration():
    qasm = """
    bit single_uninitialized;
    bit single_initialized_int = 0;
    bit single_initialized_bool = true;
    bit[2] register_uninitialized;
    bit[2] register_initialized = "01";
    """
    context = Interpreter().run(qasm)

    assert context.get_type("single_uninitialized") == BitType(None)
    assert context.get_type("single_initialized_int") == BitType(None)
    assert context.get_type("single_initialized_bool") == BitType(None)
    assert context.get_type("register_uninitialized") == BitType(IntegerLiteral(2))
    assert context.get_type("register_initialized") == BitType(IntegerLiteral(2))

    assert context.get_value("single_uninitialized") is None
    assert context.get_value("single_initialized_int") == BooleanLiteral(False)
    assert context.get_value("single_initialized_bool") == BooleanLiteral(True)
    assert context.get_value("register_uninitialized") == ArrayLiteral([None, None])
    assert context.get_value("register_initialized") == ArrayLiteral(
        [BooleanLiteral(False), BooleanLiteral(True)]
    )


def test_bool_declaration():
    qasm = """
    bool uninitialized;
    bool initialized_int = 0;
    bool initialized_bool = true;
    """
    context = Interpreter().run(qasm)

    assert context.get_type("uninitialized") == BoolType()
    assert context.get_type("initialized_int") == BoolType()
    assert context.get_type("initialized_bool") == BoolType()

    assert context.get_value("uninitialized") is None
    assert context.get_value("initialized_int") == BooleanLiteral(False)
    assert context.get_value("initialized_bool") == BooleanLiteral(True)


def test_int_declaration():
    qasm = """
    int[8] uninitialized;
    int[8] pos = 10;
    int[5] neg = -4;
    int[8] int_min = -128;
    int[8] int_max = 127;
    int[3] pos_overflow = 5;
    int[3] neg_overflow = -6;
    int no_size = 1e9;
    """
    pos_overflow = "Integer overflow for value 5 and size 3."
    neg_overflow = "Integer overflow for value -6 and size 3."

    with pytest.warns(UserWarning) as warn_info:
        context = Interpreter().run(qasm)

    assert context.get_type("uninitialized") == IntType(IntegerLiteral(8))
    assert context.get_type("pos") == IntType(IntegerLiteral(8))
    assert context.get_type("neg") == IntType(IntegerLiteral(5))
    assert context.get_type("pos_overflow") == IntType(IntegerLiteral(3))
    assert context.get_type("neg_overflow") == IntType(IntegerLiteral(3))
    assert context.get_type("no_size") == IntType(None)

    assert context.get_value("uninitialized") is None
    assert context.get_value("pos") == IntegerLiteral(10)
    assert context.get_value("neg") == IntegerLiteral(-4)
    assert context.get_value("int_min") == IntegerLiteral(-128)
    assert context.get_value("int_max") == IntegerLiteral(127)
    assert context.get_value("pos_overflow") == IntegerLiteral(-3)
    assert context.get_value("neg_overflow") == IntegerLiteral(2)
    assert context.get_value("no_size") == IntegerLiteral(1_000_000_000)

    warnings = {(warn.category, warn.message.args[0]) for warn in warn_info}
    assert warnings == {
        (UserWarning, pos_overflow),
        (UserWarning, neg_overflow),
    }


def test_uint_declaration():
    qasm = """
    uint[8] uninitialized;
    uint[8] pos = 10;
    uint[3] pos_not_overflow = 5;
    uint[3] pos_overflow = 8;
    uint[3] neg_overflow = -1;
    uint no_size = 1e9;
    """
    pos_overflow = "Unsigned integer overflow for value 8 and size 3."

    with pytest.warns(UserWarning, match=pos_overflow):
        context = Interpreter().run(qasm)

    assert context.get_type("uninitialized") == UintType(IntegerLiteral(8))
    assert context.get_type("pos") == UintType(IntegerLiteral(8))
    assert context.get_type("pos_not_overflow") == UintType(IntegerLiteral(3))
    assert context.get_type("pos_overflow") == UintType(IntegerLiteral(3))
    assert context.get_type("neg_overflow") == UintType(IntegerLiteral(3))
    assert context.get_type("no_size") == UintType(None)

    assert context.get_value("uninitialized") is None
    assert context.get_value("pos") == IntegerLiteral(10)
    assert context.get_value("pos_not_overflow") == IntegerLiteral(5)
    assert context.get_value("pos_overflow") == IntegerLiteral(0)
    assert context.get_value("neg_overflow") == IntegerLiteral(7)
    assert context.get_value("no_size") == IntegerLiteral(1_000_000_000)


def test_signed_int_cast():
    qasm = """
    uint[8] x0 = 255;
    int[8] x1 = x0;
    uint[8] x2 = x1;

    uint[8] y0 = 128;
    int[8] y1 = y0;
    uint[8] y2 = y1;

    int[3] z0 = "100";
    int[3] z1 = "111";
    """

    context = Interpreter().run(qasm)

    assert context.get_value("x0") == IntegerLiteral(255)
    assert context.get_value("x1") == IntegerLiteral(-1)
    assert context.get_value("x2") == IntegerLiteral(255)

    assert context.get_value("y0") == IntegerLiteral(128)
    assert context.get_value("y1") == IntegerLiteral(-128)
    assert context.get_value("y2") == IntegerLiteral(128)

    assert context.get_value("z0") == IntegerLiteral(-4)
    assert context.get_value("z1") == IntegerLiteral(-1)


def test_float_declaration():
    qasm = """
    float[16] uninitialized;
    float[32] pos = 10;
    float[64] neg = -4.2;
    float[64] precise = π;
    float unsized = π;
    """
    context = Interpreter().run(qasm)

    assert context.get_type("uninitialized") == FloatType(IntegerLiteral(16))
    assert context.get_type("pos") == FloatType(IntegerLiteral(32))
    assert context.get_type("neg") == FloatType(IntegerLiteral(64))
    assert context.get_type("precise") == FloatType(IntegerLiteral(64))
    assert context.get_type("unsized") == FloatType(None)

    assert context.get_value("uninitialized") is None
    assert context.get_value("pos") == FloatLiteral(10)
    assert context.get_value("neg") == FloatLiteral(-4.2)
    assert context.get_value("precise") == FloatLiteral(np.pi)
    assert context.get_value("unsized") == FloatLiteral(np.pi)


def test_angle_declaration():
    qasm = """
    angle uninitialized;
    angle pos = 3.5 * π;
    angle neg = -4.5 * π;
    """
    context = Interpreter().run(qasm)

    assert context.get_type("uninitialized") == AngleType(None)
    assert context.get_type("pos") == AngleType(None)
    assert context.get_type("neg") == AngleType(None)

    assert context.get_value("uninitialized") is None
    assert context.get_value("pos") == SymbolLiteral(1.5 * sympy.pi)
    assert context.get_value("neg") == SymbolLiteral(1.5 * sympy.pi)


def test_fixed_bit_angle_declaration():
    qasm = """
    angle[16] pos = 10;
    """
    with pytest.raises(ValueError):
        Interpreter().run(qasm)


def test_constant_declaration():
    qasm = """
    const float[16] const_tau = 2 * π;
    const int[8] const_one = 1;
    """
    context = Interpreter().run(qasm)

    assert context.get_type("const_tau") == FloatType(IntegerLiteral(16))
    assert context.get_type("const_one") == IntType(IntegerLiteral(8))

    assert context.get_value("const_tau") == FloatLiteral(6.28125)
    assert context.get_value("const_one") == IntegerLiteral(1)

    assert context.get_const("const_tau")
    assert context.get_const("const_one")


def test_constant_immutability():
    qasm = """
    const int[8] const_one = 1;
    const_one = 2;
    """
    cannot_update = "Cannot update const value const_one"
    with pytest.raises(TypeError, match=cannot_update):
        Interpreter().run(qasm)


@pytest.mark.parametrize("index", ("", "[:]"))
def test_uninitialized_identifier(index):
    qasm = f"""
    bit[8] x;
    bit[8] y = x{index};
    """
    uninitialized_identifier = "Identifier 'x' is not initialized."
    with pytest.raises(NameError, match=uninitialized_identifier):
        Interpreter().run(qasm)


def test_assign_variable():
    qasm = """
    bit[8] og_bit = "10001000";
    bit[8] copy_bit = og_bit;

    int[10] og_int = 100;
    int[10] copy_int = og_int;

    uint[5] og_uint = 8;
    uint[5] copy_uint = og_uint;

    float[16] og_float = π;
    float[16] copy_float = og_float;
    """
    context = Interpreter().run(qasm)

    assert context.get_type("copy_bit") == BitType(IntegerLiteral(8))
    assert context.get_type("copy_int") == IntType(IntegerLiteral(10))
    assert context.get_type("copy_uint") == UintType(IntegerLiteral(5))
    assert context.get_type("copy_float") == FloatType(IntegerLiteral(16))

    assert context.get_value("copy_bit") == convert_string_to_bool_array(
        BitstringLiteral(0b_10001000, 8)
    )
    assert context.get_value("copy_int") == IntegerLiteral(100)
    assert context.get_value("copy_uint") == IntegerLiteral(8)
    # notice the reduced precision compared to np.pi from float[16]
    assert context.get_value("copy_float") == FloatLiteral(3.140625)


def test_array_declaration():
    qasm = """
    array[uint[8], 2] row = {1, 2};
    array[int, 2] unsized_int = {1, 2};
    array[uint[8], 2, 2] multi_dim = {{1, 2}, {3, 4}};
    array[uint[8], 2, 2] by_ref = {row, row};
    array[uint[8], 1, 1, 1] with_expressions = {{{1 + 2}}};
    """
    context = Interpreter().run(qasm)

    assert context.get_type("row") == ArrayType(
        base_type=UintType(IntegerLiteral(8)), dimensions=[IntegerLiteral(2)]
    )
    assert context.get_type("unsized_int") == ArrayType(
        base_type=IntType(), dimensions=[IntegerLiteral(2)]
    )
    assert context.get_type("multi_dim") == ArrayType(
        base_type=UintType(IntegerLiteral(8)), dimensions=[IntegerLiteral(2), IntegerLiteral(2)]
    )
    assert context.get_type("by_ref") == ArrayType(
        base_type=UintType(IntegerLiteral(8)), dimensions=[IntegerLiteral(2), IntegerLiteral(2)]
    )
    assert context.get_type("with_expressions") == ArrayType(
        base_type=UintType(IntegerLiteral(8)),
        dimensions=[IntegerLiteral(1), IntegerLiteral(1), IntegerLiteral(1)],
    )

    assert context.get_value("row") == ArrayLiteral(
        [
            IntegerLiteral(1),
            IntegerLiteral(2),
        ]
    )
    assert context.get_value("unsized_int") == ArrayLiteral(
        [
            IntegerLiteral(1),
            IntegerLiteral(2),
        ]
    )
    assert context.get_value("multi_dim") == ArrayLiteral(
        [
            ArrayLiteral(
                [
                    IntegerLiteral(1),
                    IntegerLiteral(2),
                ]
            ),
            ArrayLiteral(
                [
                    IntegerLiteral(3),
                    IntegerLiteral(4),
                ]
            ),
        ]
    )
    assert context.get_value("by_ref") == ArrayLiteral(
        [
            ArrayLiteral(
                [
                    IntegerLiteral(1),
                    IntegerLiteral(2),
                ]
            ),
            ArrayLiteral(
                [
                    IntegerLiteral(1),
                    IntegerLiteral(2),
                ]
            ),
        ]
    )
    assert context.get_value("with_expressions") == ArrayLiteral(
        [ArrayLiteral([ArrayLiteral([IntegerLiteral(3)])])]
    )


@pytest.mark.parametrize(
    "qasm",
    (
        "array[uint[8], 2] row = {1, 2, 3};",
        "array[uint[8], 2, 2] multi_dim = {{1, 2}, {3, 4, 5}};",
        "array[uint[8], 2, 2] multi_dim = {{1, 2, 3}, {3, 4}};",
        "array[uint[8], 2, 2] multi_dim = {{1, 2}, {3, 4}, {5, 6}};",
    ),
)
def test_bad_array_size_declaration(qasm):
    bad_size = "Size mismatch between dimension of size 2 and values length 3"
    with pytest.raises(ValueError, match=bad_size):
        Interpreter().run(qasm)


def test_indexed_expression():
    qasm = """
    array[uint[8], 2, 2] multi_dim = {{1, 2}, {3, 4}};
    int[8] int_from_array = multi_dim[0, 1 * 1];
    array[int[8], 2] array_from_array = multi_dim[1];
    array[uint[8], 3] using_set = multi_dim[0][{1, 0, 1}];
    array[uint[8], 3, 2] using_set_multi_dim = multi_dim[{0, 1}][{1, 0, 1}];
    uint[4] fifteen = 15; // 1111
    uint[4] one = 1; // 0001
    bit[4] fifteen_b = fifteen[:];
    bit[4] one_b = one[0:3]; // 0001
    bit[3] trunc_b = one[0:-2]; // 000
    int[5] neg_fifteen = -15; // 10001
    int[5] neg_one = -1; // 11111
    bit[5] neg_fifteen_b = neg_fifteen[0:4];  // 10001
    bit[5] neg_one_b = neg_one[0:4];  // 11111
    bit[3] bit_slice = neg_fifteen_b[0:2:-1];  // 101
    array[uint[8], 2] one_three = multi_dim[:, 0];
    """
    context = Interpreter().run(qasm)

    assert context.get_type("multi_dim") == ArrayType(
        base_type=UintType(IntegerLiteral(8)), dimensions=[IntegerLiteral(2), IntegerLiteral(2)]
    )
    assert context.get_type("int_from_array") == IntType(IntegerLiteral(8))
    assert context.get_type("array_from_array") == ArrayType(
        base_type=IntType(IntegerLiteral(8)), dimensions=[IntegerLiteral(2)]
    )
    assert context.get_type("using_set") == ArrayType(
        base_type=UintType(IntegerLiteral(8)), dimensions=[IntegerLiteral(3)]
    )
    assert context.get_type("using_set_multi_dim") == ArrayType(
        base_type=UintType(IntegerLiteral(8)), dimensions=[IntegerLiteral(3), IntegerLiteral(2)]
    )

    assert context.get_value("multi_dim") == ArrayLiteral(
        [
            ArrayLiteral(
                [
                    IntegerLiteral(1),
                    IntegerLiteral(2),
                ]
            ),
            ArrayLiteral(
                [
                    IntegerLiteral(3),
                    IntegerLiteral(4),
                ]
            ),
        ]
    )
    assert context.get_value("int_from_array") == IntegerLiteral(2)
    assert context.get_value("array_from_array") == ArrayLiteral(
        [
            IntegerLiteral(3),
            IntegerLiteral(4),
        ]
    )
    assert context.get_value("using_set") == ArrayLiteral(
        [
            IntegerLiteral(2),
            IntegerLiteral(1),
            IntegerLiteral(2),
        ]
    )
    assert context.get_value("using_set_multi_dim") == ArrayLiteral(
        [
            ArrayLiteral(
                [
                    IntegerLiteral(3),
                    IntegerLiteral(4),
                ]
            ),
            ArrayLiteral(
                [
                    IntegerLiteral(1),
                    IntegerLiteral(2),
                ]
            ),
            ArrayLiteral(
                [
                    IntegerLiteral(3),
                    IntegerLiteral(4),
                ]
            ),
        ]
    )
    assert context.get_type("fifteen_b") == BitType(IntegerLiteral(4))
    assert context.get_type("one_b") == BitType(IntegerLiteral(4))
    assert context.get_type("trunc_b") == BitType(IntegerLiteral(3))
    assert context.get_type("neg_fifteen_b") == BitType(IntegerLiteral(5))
    assert context.get_type("neg_one_b") == BitType(IntegerLiteral(5))
    assert context.get_type("bit_slice") == BitType(IntegerLiteral(3))
    assert context.get_value("fifteen_b") == convert_string_to_bool_array(
        BitstringLiteral(0b_1111, 4)
    )
    assert context.get_value("one_b") == convert_string_to_bool_array(BitstringLiteral(0b_0001, 4))
    assert context.get_value("trunc_b") == convert_string_to_bool_array(BitstringLiteral(0b_000, 3))
    assert context.get_value("neg_fifteen_b") == convert_string_to_bool_array(
        BitstringLiteral(0b_10001, 5)
    )
    assert context.get_value("neg_one_b") == convert_string_to_bool_array(
        BitstringLiteral(0b_11111, 5)
    )
    assert context.get_value("bit_slice") == convert_string_to_bool_array(
        BitstringLiteral(0b_101, 3)
    )
    assert context.get_value("one_three") == ArrayLiteral(
        values=[IntegerLiteral(1), IntegerLiteral(3)]
    )


def test_reset_qubit():
    qasm = """
    qubit q;
    reset q;
    """
    no_reset = "Reset not supported"
    with pytest.raises(NotImplementedError, match=no_reset):
        Interpreter().run(qasm)


def test_for_loop():
    qasm = """
    int[8] x = 0;
    int[8] y = -100;
    int[8] ten = 10;

    for uint[8] i in [0:2:ten - 3] {
        x += i;
    }

    for int[8] i in {2, 4, 6} {
        y += i;
    }
    """
    context = Interpreter().run(qasm)

    assert context.get_value("x") == IntegerLiteral(sum((0, 2, 4, 6)))
    assert context.get_value("y") == IntegerLiteral(sum((-100, 2, 4, 6)))


def test_while_loop():
    qasm = """
    int[8] x = 0;
    int[8] i = 0;

    while (i < 7) {
        x += i;
        i += 1;
    }
    """
    context = Interpreter().run(qasm)
    assert context.get_value("x") == IntegerLiteral(sum(range(7)))


def test_indexed_identifier():
    qasm = """
    uint[8] one;
    uint[8] another_one;
    array[uint[8], 2] twos;
    array[uint[8], 2] threes;
    bit[4] fz;

    array[uint[8], 2, 2] empty;

    fz = "0000";
    array[uint[8], 2, 2] multi_dim = {{0, 0}, {0, 0}};
    array[uint[8], 4] single_dim = {0, 0, 0, 0};
    array[bit[4], 2, 2] multi_dim_bit = {{fz, fz}, {fz, fz}};

    multi_dim[0, 0] = 1;
    one = multi_dim[0, 0];

    array[uint[8], 1] one_one = {1};
    multi_dim[0, 1:1] = one_one;
    another_one = multi_dim[0, 0];

    array[uint[8], 2] two_twos = {2, 2};
    multi_dim[1, :] = two_twos;
    twos = multi_dim[1, :];

    array[uint[8], 2] two_threes = {3, 3};
    multi_dim[:, 0] = two_threes;
    threes = multi_dim[:, 0];

    fz[1:2:3] = "11";

    array[bit[2], 2] two_elevens = {"11", "11"};
    multi_dim_bit[:, 0, 1:2:3] = two_elevens;
    multi_dim_bit[0][1][0] = true;
    
    array[uint[4], 2, 2] range_4 = {{1, 2}, {3, 4}};
    bit[4] two = range_4[0, 1, :];
    """
    context = Interpreter().run(qasm)
    assert context.get_value("one") == IntegerLiteral(1)
    assert context.get_value("another_one") == IntegerLiteral(1)
    assert context.get_value("twos") == ArrayLiteral(
        [
            IntegerLiteral(2),
            IntegerLiteral(2),
        ]
    )
    assert context.get_value("threes") == ArrayLiteral(
        [
            IntegerLiteral(3),
            IntegerLiteral(3),
        ]
    )
    assert context.get_value("fz") == ArrayLiteral(
        [
            BooleanLiteral(False),
            BooleanLiteral(True),
            BooleanLiteral(False),
            BooleanLiteral(True),
        ]
    )
    assert context.get_value("multi_dim_bit") == ArrayLiteral(
        [
            ArrayLiteral(
                [
                    ArrayLiteral(
                        [
                            BooleanLiteral(False),
                            BooleanLiteral(True),
                            BooleanLiteral(False),
                            BooleanLiteral(True),
                        ]
                    ),
                    ArrayLiteral(
                        [
                            BooleanLiteral(True),
                            BooleanLiteral(False),
                            BooleanLiteral(False),
                            BooleanLiteral(False),
                        ]
                    ),
                ]
            ),
            ArrayLiteral(
                [
                    ArrayLiteral(
                        [
                            BooleanLiteral(False),
                            BooleanLiteral(True),
                            BooleanLiteral(False),
                            BooleanLiteral(True),
                        ]
                    ),
                    ArrayLiteral(
                        [
                            BooleanLiteral(False),
                            BooleanLiteral(False),
                            BooleanLiteral(False),
                            BooleanLiteral(False),
                        ]
                    ),
                ]
            ),
        ]
    )
    assert context.get_value("empty") == ArrayLiteral(
        [
            ArrayLiteral([None, None]),
            ArrayLiteral([None, None]),
        ]
    )
    assert context.get_value("two") == ArrayLiteral(
        [BooleanLiteral(False), BooleanLiteral(False), BooleanLiteral(True), BooleanLiteral(False)]
    )


def test_get_bits_unsized_int():
    qasm = """
    int x = 2;
    bit from_x = x[0];
    """
    no_bit_ops = "Cannot perform bit operations on an unsized integer"
    with pytest.raises(TypeError, match=no_bit_ops):
        Interpreter().run(qasm)


def test_update_bits_int():
    qasm = """
    int[4] x = 2;
    x[3] = 1;
    int[4] y = 2;
    y[0] = 1;
    uint[4] z = 2;
    z[0] = 1;
    """
    context = Interpreter().run(qasm)
    assert context.get_value("x") == IntegerLiteral(3)
    assert context.get_value("y") == IntegerLiteral(-6)
    assert context.get_value("z") == IntegerLiteral(10)


def test_update_bits_int_unsized():
    qasm = """
    int x = 2;
    x[3] = 1;
    """
    no_bit_ops = "Cannot perform bit operations on an unsized integer"
    with pytest.raises(TypeError, match=no_bit_ops):
        Interpreter().run(qasm)


def test_gate_def():
    qasm = """
    float[64] my_pi = π;
    gate x0 a { U(π, 0, my_pi) a; }
    gate x1(mp) c { U(π, 0, mp) c; }
    gate x2(p) a, b {
        x0 b;
        x1(p) a;
        x1(my_pi) a;
        U(1, 2, p) b;
    }
    """
    context = Interpreter().run(qasm)

    assert context.get_gate_definition("x0") == QuantumGateDefinition(
        name=Identifier("x0"),
        arguments=[],
        qubits=[Identifier("a")],
        body=[
            QuantumGate(
                modifiers=[],
                name=Identifier("U"),
                arguments=[
                    SymbolLiteral(sympy.pi),
                    IntegerLiteral(0),
                    FloatLiteral(np.pi),
                ],
                qubits=[Identifier("a")],
            )
        ],
    )
    assert context.get_gate_definition("x1") == QuantumGateDefinition(
        name=Identifier("x1"),
        arguments=[Identifier("mp")],
        qubits=[Identifier("c")],
        body=[
            QuantumGate(
                modifiers=[],
                name=Identifier("U"),
                arguments=[
                    SymbolLiteral(sympy.pi),
                    IntegerLiteral(0),
                    Identifier("mp"),
                ],
                qubits=[Identifier("c")],
            )
        ],
    )
    assert context.get_gate_definition("x2") == QuantumGateDefinition(
        name=Identifier("x2"),
        arguments=[Identifier("p")],
        qubits=[Identifier("a"), Identifier("b")],
        body=[
            QuantumGate(
                modifiers=[],
                name=Identifier("U"),
                arguments=[
                    SymbolLiteral(sympy.pi),
                    IntegerLiteral(0),
                    FloatLiteral(np.pi),
                ],
                qubits=[Identifier("b")],
            ),
            QuantumGate(
                modifiers=[],
                name=Identifier("U"),
                arguments=[
                    SymbolLiteral(sympy.pi),
                    IntegerLiteral(0),
                    Identifier("p"),
                ],
                qubits=[Identifier("a")],
            ),
            QuantumGate(
                modifiers=[],
                name=Identifier("U"),
                arguments=[
                    SymbolLiteral(sympy.pi),
                    IntegerLiteral(0),
                    FloatLiteral(np.pi),
                ],
                qubits=[Identifier("a")],
            ),
            QuantumGate(
                modifiers=[],
                name=Identifier("U"),
                arguments=[
                    IntegerLiteral(1),
                    IntegerLiteral(2),
                    Identifier("p"),
                ],
                qubits=[Identifier("b")],
            ),
        ],
    )


def test_gate_undef():
    qasm = """
    gate x a { undef_y a; }
    gate undef_y a { U(π, π/2, π/2) a; }
    """
    undefined_gate = "Gate undef_y is not defined."
    with pytest.raises(ValueError, match=undefined_gate):
        Interpreter().run(qasm)


def test_gate_call():
    qasm = """
    float[64] my_pi = π;
    gate x2(p) a { U(π, 0, p) a; }

    qubit q1;
    qubit q2;
    qubit[2] qs;

    U(π, 0, my_pi) q1;
    x q2;
    x2(my_pi) qs[1];
    
    // overwrite x gate
    gate x a { y a; }
    x qs;

    """
    circuit = Interpreter().build_circuit(qasm)
    expected_circuit = Circuit(
        instructions=[
            U((0,), np.pi, 0, np.pi, ()),
            PauliX((1,)),
            U((3,), np.pi, 0, np.pi, ()),
            Y((2,)),
            Y((3,)),
        ]
    )
    assert circuit == expected_circuit


def test_gate_inv():
    qasm = """
    gate rand_u_1 a { U(1, 2, 3) a; }
    gate rand_u_2 a { U(2, 3, 4) a; }
    gate rand_u_3 a { inv @ U(3, 4, 5) a; }

    gate both a {
        rand_u_1 a;
        rand_u_2 a;
    }
    gate both_inv a {
        inv @ both a;
    }
    gate all_3 a {
        rand_u_1 a;
        rand_u_2 a;
        rand_u_3 a;
    }
    gate all_3_inv a {
        inv @ inv @ inv @ all_3 a;
    }

    gate apply_phase a {
        gphase(1);
    }

    gate apply_phase_inv a {
        inv @ gphase(1);
    }

    qubit q;

    both q;
    both_inv q;

    all_3 q;
    all_3_inv q;

    apply_phase q;
    apply_phase_inv q;

    U(1, 2, 3) q;
    inv @ U(1, 2, 3) q;

    s q;
    inv @ s q;

    t q;
    inv @ t q;
    """
    circuit = Interpreter().build_circuit(qasm)
    coeff = np.linalg.multi_dot(
        [
            instruction.matrix
            for instruction in circuit.instructions
            if isinstance(instruction, GPhase)
        ]
    )[0][0]
    collapsed = np.linalg.multi_dot(
        [
            instruction.matrix
            for instruction in circuit.instructions
            if not isinstance(instruction, GPhase)
        ]
    )
    assert np.allclose(coeff * collapsed, np.eye(2**circuit.num_qubits))


def test_gate_ctrl():
    qasm = """
    int[8] two = 2;
    gate x a { U(π, 0, π) a; }
    gate cx c, a {
        ctrl @ x c, a;
    }
    gate ccx_1 c1, c2, a {
        ctrl @ ctrl @ x c1, c2, a;
    }
    gate ccx_2 c1, c2, a {
        ctrl(two) @ x c1, c2, a;
    }
    gate ccx_3 c1, c2, a {
        ctrl @ cx c1, c2, a;
    }

    qubit q1;
    qubit q2;
    qubit q3;
    qubit q4;
    qubit q5;

    // doesn't flip q2
    cx q1, q2;
    // flip q1
    x q1;
    // flip q2
    cx q1, q2;
    // doesn't flip q3, q4, q5
    ccx_1 q1, q4, q3;
    ccx_2 q1, q3, q4;
    ccx_3 q1, q3, q5;
    // flip q3, q4, q5;
    ccx_1 q1, q2, q3;
    ccx_2 q1, q2, q4;
    ccx_2 q1, q2, q5;
    """
    circuit = Interpreter().build_circuit(qasm)
    simulation = StateVectorSimulation(5, 1, 1)
    simulation.evolve(circuit.instructions)
    assert np.allclose(simulation.state_vector, np.array([0] * 31 + [1]))


def test_gate_ctrl_global():
    qasm = """
    qubit q1;
    qubit q2;

    h q1;
    h q2;
    ctrl @ s q1, q2;
    """
    circuit = Interpreter().build_circuit(qasm)
    simulation = StateVectorSimulation(2, 1, 1)
    simulation.evolve(circuit.instructions)
    assert np.allclose(
        simulation.state_vector,
        [0.5, 0.5, 0.5, 0.5j],
    )


def test_neg_gate_ctrl():
    qasm = """
    int[8] two = 2;
    gate x a { U(π, 0, π) a; }
    gate cx c, a {
        negctrl @ x c, a;
    }
    gate ccx_1 c1, c2, a {
        negctrl @ negctrl @ x c1, c2, a;
    }
    gate ccx_2 c1, c2, a {
        negctrl(two) @ x c1, c2, a;
    }
    gate ccx_3 c1, c2, a {
        negctrl @ cx c1, c2, a;
    }

    qubit q1;
    qubit q2;
    qubit q3;
    qubit q4;
    qubit q5;

    x q1;
    x q2;
    x q3;
    x q4;
    x q5;

    // doesn't flip q2
    cx q1, q2;
    // flip q1
    x q1;
    // flip q2
    cx q1, q2;
    // doesn't flip q3, q4, q5
    ccx_1 q1, q4, q3;
    ccx_2 q1, q3, q4;
    ccx_3 q1, q3, q5;
    // flip q3, q4, q5;
    ccx_1 q1, q2, q3;
    ccx_2 q1, q2, q4;
    ccx_3 q1, q2, q5;
    """
    circuit = Interpreter().build_circuit(qasm)
    simulation = StateVectorSimulation(5, 1, 1)
    simulation.evolve(circuit.instructions)
    assert np.allclose(simulation.state_vector, np.array([1] + [0] * 31))


def test_pow():
    qasm = """
    int[8] two = 2;
    gate x a { U(π, 0, π) a; }
    gate cx c, a {
        pow(1) @ ctrl @ x c, a;
    }
    gate cxx_1 c, a {
        pow(two) @ cx c, a;
    }
    gate cxx_2 c, a {
        pow(1./2.) @ pow(4) @ cx c, a;
    }
    gate cxxx c, a {
        pow(1) @ pow(two) @ cx c, a;
    }

    qubit q1;
    qubit q2;
    qubit q3;
    qubit q4;
    qubit q5;

    pow(1./2) @ x q1;   // half flip
    pow(1/2.) @ x q1;  // half flip
    cx q1, q2;          // flip
    cxx_1 q1, q3;       // don't flip
    cxx_2 q1, q4;       // don't flip
    cnot q1, q5;        // flip
    x q3;               // flip
    x q4;               // flip
    pow(1/2) @ x q5;    // don't flip
    
    s q1;               // sqrt z
    s q1;               // again
    inv @ z q1;         // inv z
    """
    circuit = Interpreter().build_circuit(qasm)
    simulation = StateVectorSimulation(5, 1, 1)
    simulation.evolve(circuit.instructions)
    assert np.allclose(simulation.state_vector, np.array([0] * 31 + [1]))


def test_measurement_noop_does_not_raise_exceptions():
    qasm = """
    qubit[2] q;
    bit[1] c;
    measure q[0];
    c = measure q[1];
    """
    Interpreter().run(qasm)


def test_gphase():
    qasm = """
    qubit[2] qs;

    int[8] two = 2;

    gate x a { U(π, 0, π) a; }
    gate cx c, a { ctrl @ x c, a; }
    gate phase c, a {
        gphase(π/2);
        pow(1) @ ctrl(two) @ gphase(π) c, a;
    }
    gate h a { U(π/2, 0, π) a; }

    h qs[0];
    cx qs[0], qs[1];
    phase qs[0], qs[1];

    gphase(π);
    inv @ gphase(π / 2);
    negctrl @ ctrl @ gphase(2 * π) qs[0], qs[1];
    """
    circuit = Interpreter().build_circuit(qasm)
    simulation = StateVectorSimulation(2, 1, 1)
    simulation.evolve(circuit.instructions)
    assert np.allclose(simulation.state_vector, [-1 / np.sqrt(2), 0, 0, 1 / np.sqrt(2)])


def test_no_neg_ctrl_phase():
    qasm = """
    gate bad_phase a {
        negctrl @ gphase(π/2);
    }
    """
    no_negctrl = "negctrl modifier undefined for gphase operation"
    with pytest.raises(ValueError, match=no_negctrl):
        Interpreter().run(qasm)


def test_if():
    qasm = """
    int[8] two = 2;
    bit[3] m = "000";

    if (two + 1) {
        m[0] = 1;
    } else {
        m[1] = 1;
    }

    if (!bool(two - 2)) {
        m[2] = 1;
    }
    """
    context = Interpreter().run(qasm)
    assert convert_bool_array_to_string(context.get_value("m")) == "101"


def test_include_stdgates():
    with tempfile.TemporaryDirectory() as temp_dir:
        os.chdir(temp_dir)
        Path("stdgates.inc").touch()
        with open("stdgates.inc", "w", encoding="utf-8") as f:
            f.write(
                """
            // OpenQASM 3 standard gate library

// phase gate
gate p(λ) a { ctrl @ gphase(λ) a; }

// Pauli gate: bit-flip or NOT gate
gate x a { U(π, 0, π) a; }
// Pauli gate: bit and phase flip
gate y a { U(π, π/2, π/2) a; }
 // Pauli gate: phase flip
gate z a { p(π) a; }

// Clifford gate: Hadamard
gate h a { U(π/2, 0, π) a; }
// Clifford gate: sqrt(Z) or S gate
gate s a { pow(1/2) @ z a; }
// Clifford gate: inverse of sqrt(Z)
gate sdg a { inv @ pow(1/2) @ z a; }

// sqrt(S) or T gate
gate t a { pow(1/2) @ s a; }
// inverse of sqrt(S)
gate tdg a { inv @ pow(1/2) @ s a; }

// sqrt(NOT) gate
gate sx a { pow(1/2) @ x a; }

// Rotation around X-axis
gate rx(θ) a { U(θ, -π/2, π/2) a; }
// rotation around Y-axis
gate ry(θ) a { U(θ, 0, 0) a; }
// rotation around Z axis
gate rz(λ) a { gphase(-λ/2); U(0, 0, λ) a; }

// controlled-NOT
gate cx a, b { ctrl @ x a, b; }
// controlled-Y
gate cy a, b { ctrl @ y a, b; }
// controlled-Z
gate cz a, b { ctrl @ z a, b; }
// controlled-phase
gate cp(λ) a, b { ctrl @ p(λ) a, b; }
// controlled-rx
gate crx(θ) a, b { ctrl @ rx(θ) a, b; }
// controlled-ry
gate cry(θ) a, b { ctrl @ ry(θ) a, b; }
// controlled-rz
gate crz(θ) a, b { ctrl @ rz(θ) a, b; }
// controlled-H
gate ch a, b { ctrl @ h a, b; }

// swap
gate swap a, b { cx a, b; cx b, a; cx a, b; }

// Toffoli
gate ccx a, b, c { ctrl @ ctrl @ x a, b, c; }
// controlled-swap
gate cswap a, b, c { ctrl @ swap a, b, c; }

// four parameter controlled-U gate with relative phase γ
gate cu(θ, φ, λ, γ) a, b { p(γ) a; ctrl @ U(θ, φ, λ) a, b; }

// Gates for OpenQASM 2 backwards compatibility
// CNOT
gate CX a, b { ctrl @ U(π, 0, π) a, b; }
// phase gate
gate phase(λ) q { U(0, 0, λ) q; }
// controlled-phase
gate cphase(λ) a, b { ctrl @ phase(λ) a, b; }
// identity or idle gate
gate id a { U(0, 0, 0) a; }
// IBM Quantum experience gates
gate u1(λ) q { U(0, 0, λ) q; }
gate u2(φ, λ) q { gphase(-(φ+λ)/2); U(π/2, φ, λ) q; }
gate u3(θ, φ, λ) q { gphase(-(φ+λ)/2); U(θ, φ, λ) q; }
            """
            )
        qasm = """
        OPENQASM 3;
        include "stdgates.inc";
        """
        context = Interpreter().run(qasm)

        assert {
            "p",
            "x",
            "y",
            "z",
            "h",
            "s",
            "sdg",
            "t",
            "tdg",
            "sx",
            "rx",
            "ry",
            "rz",
            "cx",
            "cy",
            "cz",
            "cp",
            "crx",
            "cry",
            "crz",
            "ch",
            "swap",
            "ccx",
            "cswap",
            "cu",
            "CX",
            "phase",
            "cphase",
            "id",
            "u1",
            "u2",
            "u3",
        }.issubset(context.gate_table.current_scope.keys())
        os.chdir("..")


def test_adder():
    qasm = """

input uint[4] a_in;
input uint[4] b_in;

gate majority a, b, c {
    cnot c, b;
    cnot c, a;
    ccnot a, b, c;
}

gate unmaj a, b, c {
    ccnot a, b, c;
    cnot c, a;
    cnot a, b;
}

qubit cin;
qubit[4] a;
qubit[4] b;
qubit cout;

// set input states
for int[8] i in [0: 3] {
  if(bool(a_in[i])) x a[i];
  if(bool(b_in[i])) x b[i];
}

// add a to b, storing result in b
majority cin, b[3], a[3];
for int[8] i in [3: -1: 1] { majority a[i], b[i - 1], a[i - 1]; }
cnot a[0], cout;
for int[8] i in [1: 3] { unmaj a[i], b[i - 1], a[i - 1]; }
unmaj cin, b[3], a[3];

// measure results
//ans[0] = measure cout;
//ans[1:4] = measure b[0:3];
"""
    circuit = Interpreter().build_circuit(qasm, {"a_in": 1, "b_in": 15})
    simulation = StateVectorSimulation(10, 1, 1)
    simulation.evolve(circuit.instructions)
    assert simulation.probabilities[0b_0_0001_0000_1] == 1


def test_assignment_operators():
    qasm = """
    int[16] x;
    bit[4] xs;

    x = 0;
    xs = "0000";

    x += 1; // 1
    x *= 2; // 2
    x /= 2; // 1
    x -= 5; // -4

    xs[2:] |= "11";
    """
    context = Interpreter().run(qasm)
    assert context.get_value("x") == IntegerLiteral(-4)
    assert convert_bool_array_to_string(context.get_value("xs")) == "0011"


def test_resolve_result_type():
    qasm = """
    float[16] small_pi;
    float[16] one_point_five;
    int[8] int_not_bool;

    int[8] one = 1;
    float[16] half = 0.5;
    bit t = true;

    small_pi = π + one - 1;
    one_point_five = one + half;
    int_not_bool = t + 1;
    """
    context = Interpreter().run(qasm)
    assert context.get_value("small_pi") == SymbolLiteral(sympy.pi)
    assert context.get_value("one_point_five") == FloatLiteral(1.5)
    assert context.get_value("int_not_bool") == IntegerLiteral(2)


def test_bit_operators():
    qasm = """
    bit[4] and;
    bit[4] or;
    bit[4] xor;
    bit[4] lshift;
    bit[4] rshift;
    bit[4] flip;
    bit gt;
    bit lt;
    bit ge;
    bit le;
    bit eq;
    bit neq;
    bit not;
    bit not_zero;

    bit[4] x = "0101";
    bit[4] y = "1100";

    and = x & y;
    or = x | y;
    xor = x ^ y;
    lshift = x << 2;
    rshift = y >> 2;
    flip = ~x;
    gt = x > y;
    lt = x < y;
    ge = x >= y;
    le = x <= y;
    eq = x == y;
    neq = x != y;
    not = !x;
    not_zero = !(x << 4);
    """
    context = Interpreter().run(qasm)
    assert convert_bool_array_to_string(context.get_value("and")) == "0100"
    assert convert_bool_array_to_string(context.get_value("or")) == "1101"
    assert convert_bool_array_to_string(context.get_value("xor")) == "1001"
    assert convert_bool_array_to_string(context.get_value("lshift")) == "0100"
    assert convert_bool_array_to_string(context.get_value("rshift")) == "0011"
    assert convert_bool_array_to_string(context.get_value("flip")) == "1010"
    assert context.get_value("gt") == BooleanLiteral(False)
    assert context.get_value("lt") == BooleanLiteral(True)
    assert context.get_value("ge") == BooleanLiteral(False)
    assert context.get_value("le") == BooleanLiteral(True)
    assert context.get_value("eq") == BooleanLiteral(False)
    assert context.get_value("neq") == BooleanLiteral(True)
    assert context.get_value("not") == BooleanLiteral(False)
    assert context.get_value("not_zero") == BooleanLiteral(True)


@pytest.mark.parametrize("in_int", (0, 1, -2, 5))
def test_input(in_int):
    qasm = """
    input int[8] in_int;
    input bit[8] in_bit;
    int[8] doubled;

    doubled = in_int * 2;
    """
    in_bit = "10110010"
    context = Interpreter().run(
        qasm,
        inputs={
            "in_int": in_int,
            "in_bit": in_bit,
        },
    )
    assert context.get_value("doubled") == IntegerLiteral(in_int * 2)
    assert context.get_value("in_bit") == convert_string_to_bool_array(
        BitstringLiteral(value=0b10110010, width=8)
    )


def test_output():
    qasm = """
    output int[8] out_int;
    """
    output_not_supported = "Output not supported"
    with pytest.raises(NotImplementedError, match=output_not_supported):
        Interpreter().run(qasm)


def test_missing_input():
    qasm = """
    input int[8] in_int;
    int[8] doubled;

    doubled = in_int * 2;
    qubit q;
    rx(doubled) q;
    """
    circuit = Interpreter().build_circuit(qasm)
    for instruction in circuit.instructions:
        print(
            f"{type(instruction).__name__}({getattr(instruction, '_angle', None)}) "
            f"{', '.join(map(str, instruction._targets))}"
        )
    assert circuit.instructions == [RotX([0], 2.0 * Symbol("in_int"))]


@pytest.mark.parametrize("bad_index", ("[0:1][0][0]", "[0][0][1]", "[0, 1][0]", "[0:1, 1][0]"))
def test_qubit_multidim(bad_index):
    qasm = f"""
    qubit q;
    U(1, 0, 1) q{bad_index};
    """
    multi_dim_qubit = "Cannot index multiple dimensions for qubits."
    with pytest.raises(IndexError, match=multi_dim_qubit):
        Interpreter().run(qasm)


def test_qubit_multi_dim_index():
    """this verifies that interpreter handles q[0, 1] correctly"""
    multi_dim_qubit = "Cannot index multiple dimensions for qubits."
    with pytest.raises(IndexError, match=multi_dim_qubit):
        QubitTable().get_by_identifier(
            IndexedIdentifier(
                Identifier("q"),
                [[IntegerLiteral(0), IntegerLiteral(1)]],
            )
        )


def test_physical_qubits():
    qasm = """
    h $0;
    cnot $0, $1;
    """
    circuit = Interpreter().build_circuit(qasm)
    expected_circuit = Circuit(
        instructions=[
            Hadamard((0,)),
            CX((0, 1)),
        ]
    )
    assert circuit == expected_circuit


@pytest.mark.parametrize("bad_op", ("x - y", "-x"))
def test_invalid_op(bad_op):
    qasm = f"""
    bit[4] x = "0001";
    bit[4] y = "1010";

    bit[4] z = {bad_op};
    """
    invalid_op = "Invalid operator - for ArrayLiteral"
    with pytest.raises(TypeError, match=invalid_op):
        Interpreter().run(qasm)


def test_bad_bit_declaration():
    qasm = """
    bit[4] x = "00010";
    """
    invalid_op = re.escape(
        "Invalid array to cast to bit register of size 4: "
        "ArrayLiteral(span=None, values=[BooleanLiteral(span=None, value=False), "
        "BooleanLiteral(span=None, value=False), BooleanLiteral(span=None, value=False), "
        "BooleanLiteral(span=None, value=True), BooleanLiteral(span=None, value=False)])."
    )
    with pytest.raises(ValueError, match=invalid_op):
        Interpreter().run(qasm)


def test_bad_float_declaration():
    qasm = """
    float[4] x = π;
    """
    invalid_float = "Float size must be one of {16, 32, 64}."
    with pytest.raises(ValueError, match=invalid_float):
        Interpreter().run(qasm)


def test_bad_update_values_declaration_non_array():
    qasm = """
    bit[4] x = "0000";
    x[0:1] = 1;
    """
    invalid_value = "Must assign Array type to slice"
    with pytest.raises(ValueError, match=invalid_value):
        Interpreter().run(qasm)


def test_bad_update_values_declaration_size_mismatch():
    qasm = """
    bit[4] x = "0000";
    x[0:1] = "111";
    """
    invalid_value = "Dimensions do not match: 2, 3"
    with pytest.raises(ValueError, match=invalid_value):
        Interpreter().run(qasm)


def test_gate_qubit_reg():
    qasm = """
    qubit[3] qs;
    qubit q;

    x qs[{0, 2}];
    h q;
    cphaseshift(1) qs, q;
    phaseshift(-2) q;
    """
    circuit = Interpreter().build_circuit(qasm)
    simulation = StateVectorSimulation(4, 1, 1)
    simulation.evolve(circuit.instructions)
    assert np.allclose(
        simulation.state_vector,
        [
            0,
            0,
            0,
            0,
            0,
            0,
            0,
            0,
            0,
            0,
            1 / np.sqrt(2),
            1 / np.sqrt(2),
            0,
            0,
            0,
            0,
        ],
    )


def test_gate_qubit_reg_size_mismatch():
    qasm = """
    qubit[3] qs;
    qubit q;

    x qs[{0, 2}];
    ctrl @ rx(π/2) qs, qs[0:1];
    """
    size_mismatch = "Qubit registers must all be the same length."
    with pytest.raises(ValueError, match=size_mismatch):
        Interpreter().run(qasm)


# noqa: E501
def test_unitary_pragma():
    qasm = """
    qubit[3] q;

    x q[0];
    h q[1];

    // unitary pragma for t gate
    #pragma braket unitary([[1.0, 0], [0, 0.70710678 + 0.70710678im]]) q[0]
    ti q[0];

    // unitary pragma for h gate (with phase shift)
    #pragma braket unitary([[0.70710678 im, 0.70710678im], [0 - -0.70710678im, -0.0 - 0.70710678im]]) q[1]
    gphase(-π/2) q[1];
    h q[1];

    // unitary pragma for ccnot gate
    #pragma braket unitary([[1.0, 0, 0, 0, 0, 0, 0, 0], [0, 1.0, 0, 0, 0, 0, 0, 0], [0, 0, 1.0, 0, 0, 0, 0, 0], [0, 0, 0, 1.0, 0, 0, 0, 0], [0, 0, 0, 0, 1.0, 0, 0, 0], [0, 0, 0, 0, 0, 1.0, 0, 0], [0, 0, 0, 0, 0, 0, 0, 1.0], [0, 0, 0, 0, 0, 0, 1.0, 0]]) q
    """
    circuit = Interpreter().build_circuit(qasm)
    simulation = StateVectorSimulation(3, 1, 1)
    simulation.evolve(circuit.instructions)
    assert np.allclose(
        simulation.state_vector,
        [0, 0, 0, 0, 0.70710678, 0, 0, 0.70710678],
    )


def test_bad_unitary_pragma():
    qasm = """
    qubit q;
    #pragma braket unitary([[1.0, 0, 1], [0, 0.70710678 + 0.70710678im]]) q
    """
    invalid_matrix = "Not a valid square matrix"
    with pytest.raises(TypeError, match=invalid_matrix):
        Interpreter().run(qasm)


def test_verbatim_pragma():
    with_verbatim = """
    OPENQASM 3.0;
    bit[2] b;
    qubit[2] q;
    #pragma braket verbatim
    box{
    cnot q[0], q[1];
    cnot q[0], q[1];
    rx(1.57) q[0];
    }
    b[0] = measure q[0];
    b[1] = measure q[1];
    """
    circuit = Interpreter().build_circuit(with_verbatim)
    sim_w_verbatim = StateVectorSimulation(2, 1, 1)
    sim_w_verbatim.evolve(circuit.instructions)

    without_verbatim = """
    OPENQASM 3.0;
    bit[2] b;
    qubit[2] q;
    box{
    cnot q[0], q[1];
    cnot q[0], q[1];
    rx(1.57) q[0];
    }
    b[0] = measure q[0];
    b[1] = measure q[1];
    """
    circuit = Interpreter().build_circuit(without_verbatim)
    sim_wo_verbatim = StateVectorSimulation(2, 1, 1)
    sim_wo_verbatim.evolve(circuit.instructions)

    assert np.allclose(
        sim_w_verbatim.state_vector,
        sim_wo_verbatim.state_vector,
    )


def test_unsupported_pragma():
    qasm = """
    qubit q;
    #pragma braket abcd
    box{
    rx(1.57) q;
    }
    """
    unsupported_pragma = "Pragma 'braket abcd' is not supported"
    with pytest.raises(NotImplementedError, match=unsupported_pragma):
        Interpreter().run(qasm)


def test_subroutine():
    qasm = """
    const int[8] n = 4;
    def parity(bit[n] cin) -> bit {
      bit c = false;
      for int[8] i in [0: n - 1] {
        c ^= cin[i];
      }
      return c;
    }

    bit[4] c = "1011";
    bit p = parity(c);
    """
    context = Interpreter().run(qasm)
    assert context.get_value("p") == BooleanLiteral(True)


def test_undefined_subroutine():
    qasm = """
    const int[8] n = 4;
    bit[4] c = "1011";
    bit p = parity(c);
    """
    subroutine_undefined = "Subroutine parity is not defined."
    with pytest.raises(NameError, match=subroutine_undefined):
        Interpreter().run(qasm)


def test_void_subroutine():
    qasm = """
    def flip(qubit q) {
      x q;
    }

    qubit[2] qs;
    flip(qs[0]);
    """
    circuit = Interpreter().build_circuit(qasm)
    simulation = StateVectorSimulation(2, 1, 1)
    simulation.evolve(circuit.instructions)
    assert np.allclose(
        simulation.state_vector,
        [0, 0, 1, 0],
    )


def test_array_ref_subroutine():
    qasm = """
    int[16] total_1;
    int[16] total_2;

    def sum(const array[int[8], #dim = 1] arr) -> int[16] {
        int[16] size = sizeof(arr);
        int[16] x = 0;
        for int[8] i in [0:size - 1] {
            x += arr[i];
        }
        return x;
    }

    array[int[8], 5] array_1 = {1, 2, 3, 4, 5};
    array[int[8], 10] array_2 = {1, 2, 3, 4, 5, 6, 7, 8, 9, 10};

    total_1 = sum(array_1);
    total_2 = sum(array_2);
    """
    context = Interpreter().run(qasm)
    assert context.get_value("total_1") == IntegerLiteral(15)
    assert context.get_value("total_2") == IntegerLiteral(55)


def test_subroutine_array_reference_mutation():
    qasm = """
    def mutate_array(mutable array[int[8], #dim = 1] arr) {
        int[16] size = sizeof(arr);
        for int[8] i in [0:size - 1] {
            arr[i] = 0;
        }
    }

    array[int[8], 5] array_1 = {1, 2, 3, 4, 5};
    array[int[8], 10] array_2 = {1, 2, 3, 4, 5, 6, 7, 8, 9, 10};
    array[int[8], 10] array_3 = {1, 2, 3, 4, 5, 6, 7, 8, 9, 10};

    mutate_array(array_1);
    mutate_array(array_2);
    mutate_array(array_3[4:2:-1]);
    """
    context = Interpreter().run(qasm)
    assert context.get_value("array_1") == ArrayLiteral([IntegerLiteral(0)] * 5)
    assert context.get_value("array_2") == ArrayLiteral([IntegerLiteral(0)] * 10)
    assert context.get_value("array_3") == ArrayLiteral(
        [IntegerLiteral(x) for x in (1, 2, 3, 4, 0, 6, 0, 8, 0, 10)]
    )


def test_subroutine_array_reference_const_mutation():
    qasm = """
    def mutate_array(const array[int[8], #dim = 1] arr) {
        int[16] size = sizeof(arr);
        for int[8] i in [0:size - 1] {
            arr[i] = 0;
        }
    }

    array[int[8], 5] array_1 = {1, 2, 3, 4, 5};
    mutate_array(array_1);
    """
    cannot_mutate = "Cannot update const value arr"
    with pytest.raises(TypeError, match=cannot_mutate):
        Interpreter().run(qasm)


def test_subroutine_classical_passed_by_value():
    qasm = """
    def classical(bit[4] bits) {
        bits[0] = 1;
        return bits;
    }

    bit[4] before = "0000";
    bit[4] after = classical(before);
    """
    context = Interpreter().run(qasm)
    assert context.get_value("before") == ArrayLiteral(
        [BooleanLiteral(False), BooleanLiteral(False), BooleanLiteral(False), BooleanLiteral(False)]
    )
    assert context.get_value("after") == ArrayLiteral(
        [BooleanLiteral(True), BooleanLiteral(False), BooleanLiteral(False), BooleanLiteral(False)]
    )


def test_builtin_functions():
    qasm = """
        const float[64] arccos_result = arccos(1);
        const float[64] arcsin_result = arcsin(1);
        const float[64] arctan_result = arctan(1);
        const int[64] ceiling_result = ceiling(π);
        const float[64] cos_result = cos(1);
        const float[64] exp_result = exp(2);
        const int[64] floor_result = floor(π);
        const float[64] log_result = log(ℇ);
        const int[64] mod_int_result = mod(4, 3);
        const float[64] mod_float_result = mod(5.2, 2.5);
        const int[64] popcount_bit_result = popcount("1001110");
        const int[64] popcount_int_result = popcount(78);
        // parser gets confused by pow
        // const int[64] pow_int_result = pow(3, 3);
        // const float[64] pow_float_result = pow(2.5, 2.5);
        // add rotl, rotr
        const float[64] sin_result = sin(1);
        const float[64] sqrt_result = sqrt(2);
        const float[64] tan_result = tan(1);
        """
    context = Interpreter().run(qasm)
    assert context.get_value("arccos_result") == FloatLiteral(np.arccos(1))
    assert context.get_value("arcsin_result") == FloatLiteral(np.arcsin(1))
    assert context.get_value("arctan_result") == FloatLiteral(np.arctan(1))
    assert context.get_value("ceiling_result") == IntegerLiteral(4)
    assert context.get_value("cos_result") == FloatLiteral(np.cos(1))
    assert context.get_value("exp_result") == FloatLiteral(np.exp(2))
    assert context.get_value("floor_result") == IntegerLiteral(3)
    assert context.get_value("log_result") == FloatLiteral(1)
    assert context.get_value("mod_int_result") == IntegerLiteral(1)
    assert context.get_value("mod_float_result") == FloatLiteral(5.2 % 2.5)
    assert context.get_value("popcount_bit_result") == IntegerLiteral(4)
    assert context.get_value("popcount_int_result") == IntegerLiteral(4)
    assert context.get_value("sin_result") == FloatLiteral(np.sin(1))
    assert context.get_value("sqrt_result") == FloatLiteral(np.sqrt(2))
    assert context.get_value("tan_result") == FloatLiteral(np.tan(1))


def test_builtin_functions_symbolic():
    qasm = """
        input float x;
        input float y;
        
        rx(x) $0;
        rx(arccos(x)) $0;
        rx(arcsin(x)) $0;
        rx(arctan(x)) $0;
        rx(ceiling(x)) $0;
        rx(cos(x)) $0;
        rx(exp(x)) $0;
        rx(floor(x)) $0;
        rx(log(x)) $0;
        rx(mod(x, y)) $0;
        rx(sin(x)) $0;
        rx(sqrt(x)) $0;
        rx(tan(x)) $0;
        """
    circuit = Interpreter().build_circuit(qasm)
    assert circuit == Circuit(
        [
            RotX((0,), Symbol("x")),
            RotX((0,), sympy.acos(Symbol("x"))),
            RotX((0,), sympy.asin(Symbol("x"))),
            RotX((0,), sympy.atan(Symbol("x"))),
            RotX((0,), sympy.ceiling(Symbol("x"))),
            RotX((0,), sympy.cos(Symbol("x"))),
            RotX((0,), sympy.exp(Symbol("x"))),
            RotX((0,), sympy.floor(Symbol("x"))),
            RotX((0,), sympy.log(Symbol("x"))),
            RotX((0,), Symbol("x") % Symbol("y")),
            RotX((0,), sympy.sin(Symbol("x"))),
            # sympy evalf changes sqrt to power in handle_parameter_value
            RotX((0,), Symbol("x") ** 0.5),
            RotX((0,), sympy.tan(Symbol("x"))),
        ]
    )
    with_inputs = Interpreter().build_circuit(qasm, inputs={"x": 1, "y": 2})
    simulation = StateVectorSimulation(1, 1, 1)
    simulation.evolve(with_inputs.instructions)


def test_noise():
    qasm = """
    qubit[2] qs;

    #pragma braket noise bit_flip(.5) qs[1]
    #pragma braket noise phase_flip(.5) qs[0]
    #pragma braket noise pauli_channel(.1, .2, .3) qs[0]
    #pragma braket noise depolarizing(.5) qs[0]
    #pragma braket noise two_qubit_depolarizing(.9) qs
    #pragma braket noise two_qubit_depolarizing(.7) qs[1], qs[0]
    #pragma braket noise two_qubit_dephasing(.6) qs
    #pragma braket noise amplitude_damping(.2) qs[0]
    #pragma braket noise generalized_amplitude_damping(.2, .3)  qs[1]
    #pragma braket noise phase_damping(.4) qs[0]
    #pragma braket noise kraus([[0.9486833im, 0], [0, 0.9486833im]], [[0, 0.31622777], [0.31622777, 0]]) qs[0]
    #pragma braket noise kraus([[0.9486832980505138, 0, 0, 0], [0, 0.9486832980505138, 0, 0], [0, 0, 0.9486832980505138, 0], [0, 0, 0, 0.9486832980505138]], [[0, 0.31622776601683794, 0, 0], [0.31622776601683794, 0, 0, 0], [0, 0, 0, 0.31622776601683794], [0, 0, 0.31622776601683794, 0]]) qs[{1, 0}]
    """
    circuit = Interpreter().build_circuit(qasm)
    assert circuit.instructions == [
        BitFlip([1], 0.5),
        PhaseFlip([0], 0.5),
        PauliChannel([0], 0.1, 0.2, 0.3),
        Depolarizing([0], 0.5),
        TwoQubitDepolarizing((0, 1), 0.9),
        TwoQubitDepolarizing([1, 0], 0.7),
        TwoQubitDephasing([0, 1], 0.6),
        AmplitudeDamping([0], 0.2),
        GeneralizedAmplitudeDamping([1], 0.2, 0.3),
        PhaseDamping([0], 0.4),
        Kraus(
            [0],
            [
                np.array([[0.9486833j, 0], [0, 0.9486833j]]),
                np.array([[0, 0.31622777], [0.31622777, 0]]),
            ],
        ),
        Kraus(
            [1, 0],
            [
                np.eye(4) * np.sqrt(0.9),
                np.kron([[1.0, 0.0], [0.0, 1.0]], [[0.0, 1.0], [1.0, 0.0]]) * np.sqrt(0.1),
            ],
        ),
    ]


@pytest.mark.parametrize(
    "qasm",
    (
        "const int x = 4;",
        "qubit[2] q; h q[0:1];",
        "gate my_x q { x q; }",
        "qubit[2] q; ctrl @ x q[0], q[1];",
        "qubit q; if (1) { x q; }",
        "qubit q; for int i in [0:10] { x q; }",
        "while (false) {}",
        "def subroutine() {}",
        "def subroutine() {} subroutine();",
    ),
)
def test_advanced_language_features(qasm, caplog):
    Interpreter().run(qasm, inputs={"x": 1})
    assert re.match(
        (
            "WARNING.*"
            "This program uses OpenQASM language features that may "
            "not be supported on QPUs or on-demand simulators\\.\n"
        ),
        caplog.text,
    )


def test_basis_rotation():
    qasm = """
    qubit[3] q;
    i q;
    
    #pragma braket result expectation z(q[2]) @ x(q[0])
    #pragma braket result variance x(q[0]) @ y(q[1])
    #pragma braket result sample x(q[0])
    """
    circuit = Interpreter().build_circuit(qasm)
    assert circuit.basis_rotation_instructions == [
        Hadamard([0]),
        Unitary([1], PauliY._diagonalizing_matrix),
    ]


def test_basis_rotation_identity():
    qasm = """
    qubit[3] q;
    i q;
    
    #pragma braket result expectation z(q[2]) @ x(q[0])
    #pragma braket result variance x(q[0]) @ y(q[1])
    #pragma braket result sample i(q[0])
    """
    circuit = Interpreter().build_circuit(qasm)
    assert circuit.basis_rotation_instructions == [
        Hadamard([0]),
        Unitary([1], PauliY._diagonalizing_matrix),
    ]


def test_basis_rotation_hermitian():
    qasm = """
    qubit[3] q;
    i q;
    #pragma braket result expectation x(q[2])
    // # noqa: E501
    #pragma braket result expectation hermitian([[-6+0im, 2+1im, -3+0im, -5+2im], [2-1im, 0im, 2-1im, -5+4im], [-3+0im, 2+1im, 0im, -4+3im], [-5-2im, -5-4im, -4-3im, -6+0im]]) q[0:1]
    // # noqa: E501
    #pragma braket result expectation x(q[2]) @ hermitian([[-6+0im, 2+1im, -3+0im, -5+2im], [2-1im, 0im, 2-1im, -5+4im], [-3+0im, 2+1im, 0im, -4+3im], [-5-2im, -5-4im, -4-3im, -6+0im]]) q[0:1]
    """
    circuit = Interpreter().build_circuit(qasm)
    array = np.array(
        [
            [-6, 2 + 1j, -3, -5 + 2j],
            [2 - 1j, 0, 2 - 1j, -5 + 4j],
            [-3, 2 + 1j, 0, -4 + 3j],
            [-5 - 2j, -5 - 4j, -4 - 3j, -6],
        ]
    )
    hermitian = Hermitian(array, targets=[0, 1])
    assert circuit.basis_rotation_instructions == [
        Hadamard([2]),
        *hermitian.diagonalizing_gates(),
    ]


@pytest.mark.parametrize(
    "qasm, expected",
    [
        (
            "\n".join(
                [
                    "bit[1] b;",
                    "qubit[2] q;",
                    "h q[0];",
                    "h q[1];",
                    "b[0] = measure q[0];",
                ]
            ),
            ([0], [0]),
        ),
        (
            "\n".join(
                [
                    "bit[3] b;",
                    "qubit[3] q;",
                    "b = measure q;",
                ]
            ),
            ([0, 1, 2], [0, 1, 2]),
        ),
        (
            "\n".join(
                [
                    "bit[2] b;",
                    "qubit[2] q;",
                    "h q[0];",
                    "h q[1];",
                    "b[0:1] = measure q[0:1];",
                ]
            ),
            ([0, 1], [0, 1]),
        ),
        (
            "\n".join(
                [
                    "bit[3] b;",
                    "qubit[3] q;",
                    "h q[0];",
                    "cnot q[0], q[1];",
                    "cnot q[1], q[2];",
                    "b[0] = measure q[0];",
                    "b[2] = measure q[1];",
                    "b[1] = measure q[2];",
                ]
            ),
            ([0, 1, 2], [0, 2, 1]),
        ),
        (
            "\n".join(
                [
                    "bit[1] b;",
                    "qubit[3] q;",
                    "h q[0];",
                    "h q[1];",
                    "cnot q[1], q[2];",
                    "b[{2, 1}] = measure q[{0, 2}];",
                ]
            ),
            ([0, 2], [2, 1]),
        ),
        (
            "\n".join(
                [
                    "bit[1] b;",
                    "h $0;",
                    "cnot $0, $1;",
                    "b[0] = measure $0;",
                ]
            ),
            ([0], [0]),
        ),
        (
            "\n".join(
                [
                    "qubit[5] q;",
                    "for int i in [0:2] {",
                    "   measure q[i];",
                    "}",
                ]
            ),
            ([0, 1, 2], [0, 1, 2]),
        ),
        (
            "\n".join(
                [
                    "bit[1] b;",
                    "qubit[3] q;",
                    "h q[0];",
                    "h q[1];",
                    "cnot q[1], q[2];",
                    "measure q[1];",
                    "measure q[0];",
                ]
            ),
            ([1, 0], [0, 1]),
        ),
        (
            "\n".join(
                [
                    "bit[1] b;",
                    "qubit[2] q;",
                    "b[0] = measure q[1:5];",
                ]
            ),
            ([1], [0]),
        ),
    ],
)
def test_measurement(qasm, expected):
    circuit = Interpreter().build_circuit(qasm)
    assert circuit.measured_qubits == expected[0]
    assert circuit.target_classical_indices == expected[1]


@pytest.mark.parametrize(
    "qasm, expected",
    [
        (
            "\n".join(
                [
                    "bit[3] b;",
                    "qubit[2] q;",
                    "h q[0];",
                    "cnot q[0], q[1];",
                    "b[2] = measure q[1];",
                    "b[0] = measure q[0];",
                    "b[1] = measure q[0];",
                ]
            ),
            "Qubit 0 is already measured or captured.",
        ),
        (
            "\n".join(
                [
                    "bit[1] b;",
                    "qubit[1] q;",
                    "h q[0];",
                    "b[0] = measure q[0];",
                    "measure q;",
                ]
            ),
            "Qubit 0 is already measured or captured.",
        ),
    ],
)
def test_measurement_exceptions(qasm, expected):
    with pytest.raises(ValueError, match=expected):
        Interpreter().build_circuit(qasm)


def test_measure_invalid_qubit():
    qasm = """
    bit[1] b;
    qubit[1] q;
    h q[0];
    measure x;
    """
    expected = "Undefined key: x"
    with pytest.raises(KeyError, match=expected):
        Interpreter().build_circuit(qasm)


@pytest.mark.parametrize(
    "qasm, expected",
    [
        (
            "\n".join(
                [
                    "bit[1] b;",
                    "qubit[1] q;",
                    "b[0] = measure q[5];",
                ]
            ),
            "qubit register index `5` out of range for qubit register of length 1 `q`.",
        ),
        (
            "\n".join(
                [
                    "bit[1] b;",
                    "qubit[2] q;",
                    "b[0] = measure q[{1, 5}];",
                ]
            ),
            "qubit register index `5` out of range for qubit register of length 2 `q`.",
        ),
    ],
)
def test_measure_qubit_out_of_range(qasm, expected):
    with pytest.raises(IndexError, match=expected):
        Interpreter().build_circuit(qasm)


@pytest.mark.parametrize(
    "qasm,error_message",
    [
        (
            "\n".join(["OPENQASM 3.0;bit[2] b;", "qubit[1] q;", "b[{0, 1}] = measure q[0];"]),
            re.escape(
                "Number of qubits (1) does not match number of provided classical targets (2)"
            ),
        ),
        (
            "\n".join(["OPENQASM 3.0;bit[2] b;", "qubit[2] q;", "b[0][2] = measure q[1];"]),
            re.escape("Multi-Dimensional indexing not supported for classical registers."),
        ),
    ],
)
def test_invalid_measurement_with_classical_indices(qasm, error_message):
    with pytest.raises(ValueError, match=error_message):
        Interpreter().build_circuit(qasm)


def test_verbatim_box_start():
    vbs = VerbatimBoxDelimiter.START_VERBATIM
    assert isinstance(vbs, VerbatimBoxDelimiter)
    assert vbs.value == "StartVerbatim"
    assert vbs.name == "START_VERBATIM"


def test_verbatim_box_end():
    vbs = VerbatimBoxDelimiter.END_VERBATIM
    assert isinstance(vbs, VerbatimBoxDelimiter)
    assert vbs.value == "EndVerbatim"
    assert vbs.name == "END_VERBATIM"


def test_verbatim_box():
    qasm_with_verbatim = """
        OPENQASM 3.0;
        #pragma braket verbatim
        box {
        h $0;
        cnot $0, $1;
        }
    """
    context = Interpreter().run(qasm_with_verbatim)

    is_verbatim = context.in_verbatim_box
    assert isinstance(context.circuit.instructions[0], Hadamard)
    assert isinstance(context.circuit.instructions[1], CX)
    assert isinstance(is_verbatim, bool)
    assert is_verbatim == False


def test_verbatim_wo_box():
    qasm_without_box = """
        OPENQASM 3.0;
        #pragma braket verbatim
        h $0;
    """
    with pytest.raises(
        ValueError, match="braket verbatim pragma must be followed by a box statement"
    ):
<<<<<<< HEAD
        Interpreter().run(qasm_without_box)
=======
        Interpreter().run(qasm_without_box)


def test_barrier_no_op():
    """Test barriers are no-ops and don't affect circuit execution."""
    with_barriers = """
    qubit[2] q;
    h q[0];
    barrier q[0], q[1];
    cnot q[0], q[1];
    barrier;
    x q[1];
    """

    without_barriers = """
    qubit[2] q;
    h q[0];
    cnot q[0], q[1];
    x q[1];
    """

    circuit_with = Interpreter().build_circuit(with_barriers)
    circuit_without = Interpreter().build_circuit(without_barriers)
    assert circuit_with == circuit_without

    simulation = StateVectorSimulation(2, 1, 1)
    simulation.evolve(circuit_with.instructions)
    expected_state = simulation.state_vector.copy()

    simulation = StateVectorSimulation(2, 1, 1)
    simulation.evolve(circuit_without.instructions)
    assert np.allclose(simulation.state_vector, expected_state)


def test_barrier_syntax():
    """Test various barrier syntaxes are accepted."""
    qasm = """
    qubit[3] q;
    barrier q[0];
    barrier q[0], q[1];
    barrier q;
    barrier;
    """
    circuit = Interpreter().build_circuit(qasm)
    assert len(circuit.instructions) == 0


def test_barrier_with_gates():
    """Test barriers don't interfere with gate execution."""
    qasm = """
    qubit[2] q;
    h q[0];
    barrier q;
    cnot q[0], q[1];
    barrier q[1];
    x q[0];
    """

    circuit = Interpreter().build_circuit(qasm)
    assert len(circuit.instructions) == 3
    assert isinstance(circuit.instructions[0], Hadamard)
    assert isinstance(circuit.instructions[1], CX)
    assert isinstance(circuit.instructions[2], PauliX)

    simulation = StateVectorSimulation(2, 1, 1)
    simulation.evolve(circuit.instructions)
    assert np.allclose(simulation.state_vector, [0, 1 / np.sqrt(2), 1 / np.sqrt(2), 0])


def test_barrier_parsing_specific_qubits():
    """Test barrier parsing creates correct AST nodes."""
    qasm = "qubit[2] q; barrier q[0], q[1];"
    program = openqasm_parser.parse(qasm)
    barrier_stmt = program.statements[1]

    assert isinstance(barrier_stmt, QuantumBarrier)
    assert len(barrier_stmt.qubits) == 2


def test_barrier_global():
    """Test global barrier without specific qubits."""
    qasm = "qubit[2] q; barrier;"
    program = openqasm_parser.parse(qasm)
    barrier_stmt = program.statements[1]

    assert isinstance(barrier_stmt, QuantumBarrier)
    assert len(barrier_stmt.qubits) == 0  # Empty means all qubits
>>>>>>> 95b1b3c9
<|MERGE_RESOLUTION|>--- conflicted
+++ resolved
@@ -2306,9 +2306,6 @@
     with pytest.raises(
         ValueError, match="braket verbatim pragma must be followed by a box statement"
     ):
-<<<<<<< HEAD
-        Interpreter().run(qasm_without_box)
-=======
         Interpreter().run(qasm_without_box)
 
 
@@ -2395,5 +2392,4 @@
     barrier_stmt = program.statements[1]
 
     assert isinstance(barrier_stmt, QuantumBarrier)
-    assert len(barrier_stmt.qubits) == 0  # Empty means all qubits
->>>>>>> 95b1b3c9
+    assert len(barrier_stmt.qubits) == 0  # Empty means all qubits