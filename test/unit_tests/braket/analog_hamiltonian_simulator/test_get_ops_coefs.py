import numpy as np
import pytest
import scipy as sp
from braket.ir.ahs.program_v1 import Program

from braket.analog_hamiltonian_simulator.rydberg.constants import RYDBERG_INTERACTION_COEF
from braket.analog_hamiltonian_simulator.rydberg.rydberg_simulator_helpers import get_ops_coefs
from braket.analog_hamiltonian_simulator.rydberg.rydberg_simulator_unit_converter import (
    convert_unit,
)

a = 3
rydberg_interaction_coef = RYDBERG_INTERACTION_COEF


eps = 1e-3

<<<<<<< HEAD
amplitude_1 = {"pattern": "uniform", "time_series": {"times": [0, 4e-6], "values": [10e6, 25e6]}}
=======
amplitude1 = {"pattern": "uniform", "time_series": {"times": [0, 4e-6], "values": [10e6, 25e6]}}
>>>>>>> 5d444cfc


detuning_1 = {
    "pattern": "uniform",
    "time_series": {"times": [0, 2e-6, 4e-6], "values": [-10e6, 25e6, 0]},
}

phase_1 = {
    "pattern": "uniform",
    "time_series": {"times": [0, 2e-6, 3e-6, 4e-6], "values": [10, 20, -30, 40]},
}

shift_1 = {
    "pattern": [0.5, 1.0],
    "time_series": {"times": [0, 2e-6, 3e-6, 4e-6], "values": [1e7, 2e7, -3e7, 4e7]},
}

setup1 = {"ahs_register": {"sites": [[0, 0], [0, 3e-6]], "filling": [1, 1]}}

program_1 = convert_unit(
    Program(
        setup=setup1,
        hamiltonian={
            "drivingFields": [{"amplitude": amplitude_1, "phase": phase_1, "detuning": detuning_1}],
            "shiftingFields": [{"magnitude": shift_1}],
        },
    )
)

configurations_1 = ["gg", "gr", "rg", "rr"]


@pytest.mark.parametrize(
    "para", [[program_1, configurations_1, rydberg_interaction_coef, [1, 2, 3]]]
)
def test_get_ops_coefs(para):
    program, configurations, rydberg_interaction_coef, ts = para[0], para[1], para[2], para[3]
    (
        rabi_ops,
        detuning_ops,
        local_detuning_ops,
        rabi_coefs,
        detuning_coefs,
        local_detuing_coefs,
        interaction_op,
    ) = get_ops_coefs(program, configurations, rydberg_interaction_coef, ts)

    # Test the operator
    true_interaction_op = sp.sparse.csr_matrix(
        tuple([[rydberg_interaction_coef / (a**6)], [[3], [3]]]),
        shape=(len(configurations), len(configurations)),
    )

    true_detuning_op = sp.sparse.csr_matrix(
        tuple([[1, 1, 2], [[1, 2, 3], [1, 2, 3]]]), shape=(len(configurations), len(configurations))
    )

    true_rabi_ops = sp.sparse.csr_matrix(
        tuple([[1, 1, 1, 1], [[1, 2, 3, 3], [0, 0, 1, 2]]]),
        shape=(len(configurations), len(configurations)),
    )

    true_local_detuning_op = sp.sparse.csr_matrix(
        tuple([[1.0, 0.5, 1.5], [[1, 2, 3], [1, 2, 3]]]),
        shape=(len(configurations), len(configurations)),
    )

    assert (true_interaction_op != interaction_op).nnz == 0
    assert len(detuning_ops) == 1
    assert (true_detuning_op != detuning_ops[0]).nnz == 0
    assert len(rabi_ops) == 1
    assert (true_rabi_ops != rabi_ops[0]).nnz == 0
    assert len(local_detuning_ops) == 1
    assert (true_local_detuning_op != local_detuning_ops[0]).nnz == 0

    # Test the coefficients
    amplitude = program.hamiltonian.drivingFields[0].amplitude
    amplitude_times, amplitude_values = amplitude.time_series.times, amplitude.time_series.values
    phase = program.hamiltonian.drivingFields[0].phase
    phase_times, phase_values = phase.time_series.times, phase.time_series.values
    detuning = program.hamiltonian.drivingFields[0].detuning
    detuning_times, detuning_values = detuning.time_series.times, detuning.time_series.values
    shift = program.hamiltonian.shiftingFields[0].magnitude
    shift_times, shift_values = shift.time_series.times, shift.time_series.values

    true_rabi_coefs = []
    true_detuning_coefs = []
    true_local_detuing_coefs = []

    for t in ts:
        # figure out amplitude
        ind = np.searchsorted(amplitude_times, t, side="right") - 1
        amplitude_slope = (amplitude_values[ind + 1] - amplitude_values[ind]) / (
            amplitude_times[ind + 1] - amplitude_times[ind]
        )
        amplitude_t = amplitude_values[ind] + amplitude_slope * (t - amplitude_times[ind])

        # figure out phase
        ind = np.searchsorted(phase_times, t, side="right") - 1
        phase_t = phase_values[ind]

        # figure out detuning
        ind = np.searchsorted(detuning_times, t, side="right") - 1
        detuning_slope = (detuning_values[ind + 1] - detuning_values[ind]) / (
            detuning_times[ind + 1] - detuning_times[ind]
        )
        detuning_t = detuning_values[ind] + detuning_slope * (t - detuning_times[ind])

        # figure out shift
        for i in range(len(shift_times) - 1):
            if t < shift_times[i + 1]:
                ind = i
                break
        shift_t = shift_values[ind]
        shift_slope = (shift_values[ind + 1] - shift_values[ind]) / (
            shift_times[ind + 1] - shift_times[ind]
        )
        shift_t = shift_values[ind] + shift_slope * (t - shift_times[ind])

        true_rabi_coefs.append(float(amplitude_t) * np.exp(1j * float(phase_t)))
        true_detuning_coefs.append(float(detuning_t))
        true_local_detuing_coefs.append(float(shift_t))

    assert len(rabi_coefs) == 1
    assert len(detuning_coefs) == 1
    assert len(local_detuing_coefs) == 1

    assert all(
        [np.abs(item_1 - item_2) < eps for item_1, item_2 in zip(rabi_coefs[0], true_rabi_coefs)]
    )
    assert all(
        [
            np.abs(item_1 - item_2) < eps
            for item_1, item_2 in zip(detuning_coefs[0], true_detuning_coefs)
        ]
    )
    assert all(
        [
            np.abs(item_1 - item_2) < eps
            for item_1, item_2 in zip(local_detuing_coefs[0], true_local_detuing_coefs)
        ]
    )<|MERGE_RESOLUTION|>--- conflicted
+++ resolved
@@ -15,12 +15,7 @@
 
 eps = 1e-3
 
-<<<<<<< HEAD
 amplitude_1 = {"pattern": "uniform", "time_series": {"times": [0, 4e-6], "values": [10e6, 25e6]}}
-=======
-amplitude1 = {"pattern": "uniform", "time_series": {"times": [0, 4e-6], "values": [10e6, 25e6]}}
->>>>>>> 5d444cfc
-
 
 detuning_1 = {
     "pattern": "uniform",
