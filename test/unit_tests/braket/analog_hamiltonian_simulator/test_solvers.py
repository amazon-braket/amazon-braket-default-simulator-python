--- conflicted
+++ resolved
@@ -230,8 +230,8 @@
     )
     final_prob = [np.abs(i) ** 2 for i in states[-1]]
 
-<<<<<<< HEAD
     assert np.allclose(final_prob, true_final_prob_2, atol=1e-2)
+
 
 # Test a program with the following properties
 # 1. It has vacant site and a local detuning field
@@ -312,7 +312,4 @@
     states = solver(program, ['gg', 'gr', 'rg', 'rr'], simulation_times, rydberg_interaction_coef)
     final_prob = [np.abs(i) ** 2 for i in states[-1]]
     true_final_prob = [0, 0, 1, 0]
-    assert np.allclose(final_prob, true_final_prob, atol=1e-2)
-=======
-    assert np.allclose(final_prob, true_final_prob_2, atol=1e-2)
->>>>>>> 8ff6589e
+    assert np.allclose(final_prob, true_final_prob, atol=1e-2)