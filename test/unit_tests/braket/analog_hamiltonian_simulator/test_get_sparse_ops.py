--- conflicted
+++ resolved
@@ -14,12 +14,7 @@
 a = 3
 rydberg_interaction_coef = RYDBERG_INTERACTION_COEF
 
-<<<<<<< HEAD
 amplitude_1 = {"pattern": "uniform", "time_series": {"times": [0, 4e-6], "values": [10e6, 25e6]}}
-=======
-amplitude1 = {"pattern": "uniform", "time_series": {"times": [0, 4e-6], "values": [10e6, 25e6]}}
->>>>>>> 5d444cfc
-
 
 detuning_1 = {
     "pattern": "uniform",
@@ -36,11 +31,7 @@
     "time_series": {"times": [0, 2e-6, 3e-6, 4e-6], "values": [1e7, 2e7, -3e7, 4e7]},
 }
 
-<<<<<<< HEAD
 setup_1 = {"ahs_register": {"sites": [[0, 0], [0, 3e-6]], "filling": [1, 1]}}
-=======
-setup1 = {"ahs_register": {"sites": [[0, 0], [0, 3e-6]], "filling": [1, 1]}}
->>>>>>> 5d444cfc
 
 program1 = convert_unit(
     Program(
